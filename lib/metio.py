--- conflicted
+++ resolved
@@ -267,20 +267,14 @@
 	s = dat.shape
 
 	# TODO: Why check against gridsize? Or at least: Why not allowing gridsize to be unset?
-<<<<<<< HEAD
 	if not plev == 'sfc' and (not len(s) == 4 or (conf.gridsize and not s[2:] == conf.gridsize)):
-		raise NotImplementedError, 'dat does not seem to be a context-conform (t,z,y,x)-array.'
-        elif plev == 'sfc' and (not len(s) == 3 or (conf.gridsize and not s[1:] == conf.gridsize)):
-		raise NotImplementedError, 'dat does not seem to be a context-conform surface (t,y,x)-array.'
-=======
-	if not len(s) == 4:
-		raise NotImplementedError, ('dat does not seem to be a context-conform (t,z,y,x)-array.'
-				'\n Got shape: %s' % s )
-	elif (conf.gridsize and not s[2:] == conf.gridsize):
 		raise NotImplementedError, ('dat does not seem to be a context-conform (t,z,y,x)-array.'
 				'\n Expected 4D with horizontal grid of dimension %s'
 				'\n Got shape: %s' % (conf.gridsize, s) )
->>>>>>> 9c34b2b4
+	elif plev == 'sfc' and (not len(s) == 3 or (conf.gridsize and not s[1:] == conf.gridsize)):
+		raise NotImplementedError, ('dat does not seem to be a context-conform surface (t,y,x)-array.'
+				'\n Expected 3D with horizontal grid of dimension %s'
+				'\n Got shape: %s' % (conf.gridsize, s) )
 	
 	if not conf.oformat == 'nc':
 		raise NotImplementedError, 'Currently only saving in netCDF implemented in metsave.'
