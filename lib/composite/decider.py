#!/usr/bin/env python
# -*- encoding: utf-8

''' This module defines decider functions for composites

Each decider implements a criterion to deterime if a given time step should 
be part of the composite or not. The decision can be based on either time
itself, a provided time series or test data.

Several deciders can be combined by logical operators. For example a combination
of a decider for positive NAO phases and another decider for winter can be used
to construct a combined decider for positive NAO during winter.

Furthermore, the module provides functions to create lagged composites from a
given decider, and to create all combinations between two lists of composites
(e.g. for combining all variability indexes with all seasons).
'''

from __future__ import absolute_import, unicode_literals, print_function

from copy import deepcopy

from ..settings import conf
from ..shorthands import np, dt, td, metopen


# General base class
class decider(object):
	''' Abstract base class for all deciders
	
	The base class defines the shared API for deciders implements the logical 
	operators to combine deciders. 

	Parameters
	----------
	name : str
	    Name of the composite, to be used for saving.
	q : str
	    *Optional*. If applicable, the variable name identifier for required test 
	    data, following the ECMWF conventions, e.g. ``'u'`` or ``'msl'``. 
	plev : str
	    *Optional*. If applicable, the vertical level of the required test data, 
	    following the ECMWF conventions, e.g. ``'700'`` for 700 hPa or ``'pv2000'`` 
	    for the PV2-surface.
	'''

	def __init__(self, name, q=None, plev=None, rotation_center=None):
		self.name = name
		self.rotation_center = rotation_center
		
		if q and plev:
			self.required_qs = (plev, q)

		if plev:
			self.plev = plev
			self.name += '_%s' % plev
		if q:
			self.q = q
			self.name += '_%s' % q

		return

	
	def __combine(self, b, ret):
		''' Combines two decider, incorporates anything shared between __or__ and __and__ '''

		ret.reset = lambda : self.reset() | b.reset()
		
		selfrot = not type(self.rotation_center) == type(None)
		brot = not type(b.rotation_center) == type(None)

		if selfrot and brot:
			if not self.rotation_center == b.rotation_center:
				raise TypeError('Cannot combine two deciders with different rotation centers')
			ret.rotation_center = self.rotation_center

		elif selfrot:
			ret.rotation_center = self.rotation_center

		elif brot:
			ret.rotation_center = b.rotation_center

		return ret

	def __or__(self, b):
		''' Implements the ``deciderA | deciderB`` syntax '''

		ret = decider(self.name+b.name)
		ret.match = lambda date, tidx, prv, cur, nxt: self.match(date, tidx, prv, cur, nxt) | b.match(date, tidx, prv, cur, nxt)

		ret = self.__combine(b, ret)

		return ret

	def __and__(self, b):
		''' Implements the ``deciderA & deciderB`` syntax '''

		ret = decider(self.name+'@'+b.name)
		ret.match = lambda date, tidx, prv, cur, nxt: self.match(date, tidx, prv, cur, nxt) & b.match(date, tidx, prv, cur, nxt)

		ret = self.__combine(b, ret)

		return ret
	
	# The deciding function, returns True/False
	# to be overriden by derived classes.
	def match(self, date, tidx, prv, cur, nxt):
		''' The actual deciding function if a given time should be part of the composite

		Parameters
		----------
		date : datetime
		    Date of the given time
		tidx : int
		    Time index of the given time
		prv : dict of np.ndarray. Keys is the dict are 2-tuples with the entries
		    (variable identifer, vertical level).
		    Test data for the previous year. Keys is the dict are 2-tuples with the entries
		    (variable identifer, vertical level).
		cur : dict of np.ndarray
		    Test data for the current year. Keys is the dict are 2-tuples with the entries
		    (variable identifer, vertical level).
		next : dict of np.ndarray
		    Test data for the next year. Keys is the dict are 2-tuples with the entries
		    (variable identifer, vertical level).
	
		Returns 
		-------
		bool
		    True of the given time should be part of the composite, and False otherwise.
		'''

		return False
	
	def reset(self):
		''' Reset the decider for a new pass through time 
		
		Returns
		-------
		False
		    Important for resetting combined deciders.
		'''

		return False


# Criterion: exceedance of a lower threshold at a given location
class dat_lowerbound(decider):
	''' Decider based on the positive exceedence of a threshold, applied to test data 
	
	Parameters
	----------
	name : str
	    Name of the composite, to be used for saving.
	q : str
	    *Optional*. If applicable, the variable name identifier for required test 
	    data, following the ECMWF conventions, e.g. ``'u'`` or ``'msl'``. 
	plev : str
	    *Optional*. If applicable, the vertical level of the required test data, 
	    following the ECMWF conventions, e.g. ``'700'`` for 700 hPa or ``'pv2000'`` 
	    for the PV2-surface.
	pos : 2-tuple of int or 2-tuple of slice
	    Coordinates of the point or slice to test, in grid point indexes.
	thres : float
	    Threshold.
	agg : callable
	    *Optional*, default: median. A function aggregating several values into one.
	    Relevant if pos contained slices to aggregate the extraced grid area into one
	    value to be tested against the threshold.
	'''

	def __init__(self, name, q, plev, pos, thres, agg=np.median):
		decider.__init__(self, name, q, plev)
		self.thres = thres
		self.yidx, self.xidx = pos
		self.agg = agg

		return

	def _get_vals(self, tidx, prv, cur, nxt):
		''' Extract the required data from the diven test data dict '''

		if tidx < 0:
			if (self.plev, self.q) not in prv:
				return None
			vals = prv[self.plev, self.q][tidx, self.yidx, self.xidx]
		elif tidx >= cur[self.plev, self.q].shape[0]:
			if (self.plev, self.q) not in nxt:
				return None
			vals = nxt[self.plev, self.q][tidx - cur[self.plev, self.q].shape[0], self.yidx, self.xidx]
		else:
			vals = cur[self.plev, self.q][tidx,self.yidx,self.xidx]

		return vals

	def match(self, date, tidx, prv, cur, nxt):
		__doc__ = decider.match.__doc__

		vals = self._get_vals(tidx, prv, cur, nxt)
		if type(vals) == type(None):
			return False

		return self.agg(vals) >= self.thres
	

# Criterion: (negative) exceedance of an upper threshold at a given location
class dat_upperbound(dat_lowerbound):
	''' Decider based on the negative exceedence of a threshold, applied to test data 
	
	Parameters
	----------
	name : str
	    Name of the composite, to be used for saving.
	q : str
	    *Optional*. If applicable, the variable name identifier for required test 
	    data, following the ECMWF conventions, e.g. ``'u'`` or ``'msl'``. 
	plev : str
	    *Optional*. If applicable, the vertical level of the required test data, 
	    following the ECMWF conventions, e.g. ``'700'`` for 700 hPa or ``'pv2000'`` 
	    for the PV2-surface.
	pos : 2-tuple of int or 2-tuple of slice
	    Coordinates of the point or slice to test, in grid point indexes.
	thres : float
	    Threshold.
	agg : callable
	    *Optional*, default: median. A function aggregating several values into one.
	    Relevant if pos contained slices to aggregate the extraced grid area into one
	    value to be tested against the threshold.
	'''

	def match(self, date, tidx, prv, cur, nxt):
		__doc__ = dat_lowerbound.match.__doc__

		vals = self._get_vals(tidx, prv, cur, nxt)
		if type(vals) == type(None):
			return False

		return self.agg(vals) < self.thres


# Criterion: boolean array true at a given location
class dat_boolean(dat_lowerbound):
	''' Decider based on the negative exceedence of a threshold, applied to test data 
	
	Parameters
	----------
	name : str
	    Name of the composite, to be used for saving.
	q : str
	    *Optional*. If applicable, the variable name identifier for required test 
	    data, following the ECMWF conventions, e.g. ``'u'`` or ``'msl'``. The test
	    data must be boolean variable.
	plev : str
	    *Optional*. If applicable, the vertical level of the required test data, 
	    following the ECMWF conventions, e.g. ``'700'`` for 700 hPa or ``'pv2000'`` 
	    for the PV2-surface.
	pos : 2-tuple of int or 2-tuple of slice
	    Coordinates of the point or slice to test, in grid point indexes.
	thres : float
	    Threshold.
	agg : callable
	    *Optional*, default: any. A function aggregating several boolean values into 
	    one. Relevant if pos contained slices to aggregate the extraced grid area into 
	    one boolean value to be returned.
	'''

	def __init__(self, name, q, plev, pos, agg=np.any):
		decider.__init__(self, name, q, plev)
		self.yidx, self.xidx = pos
		self.agg = agg

		return
	
	# Decider
	def match(self, date, tidx, prv, cur, nxt):
		vals = self._get_vals(tidx, prv, cur, nxt)
		if type(vals) == type(None):
			return False

		return self.agg(vals)
	

# Criterion: exceedance of a lower threshold in a given time series
class ts_lowerbound(decider):
	''' Decider based on the positive exceedence of a threshold, applied to a time series
	
	Parameters
	----------
	name : str
	    Name of the composite, to be used for saving.
	ts : dict
	    Time series dictionary, containing a list of datetime objects and a list of values.
	thres : float
	    Threshold.
	'''
	
	def __init__(self, name, ts, thres):
		decider.__init__(self, name)
		self.tidx   = 0
		self.dates  = ts['dates']
		self.values = ts['values']
		self.thres  = thres

		return
	
	def match(self, date, tidx, prv, cur, nxt):
		__doc__ = decider.match.__doc__

		if date < self.dates[0] or date >= self.dates[-1]:
			return False

		while self.dates[self.tidx+1] <= date:
			self.tidx += 1
		
		return self.values[self.tidx] >= self.thres

	def reset(self):
		__doc__ = decider.reset.__doc__

		self.tidx = 0

		return False


# Criterion: (negative) exceedance of an upper threshold in a given time series
class ts_upperbound(ts_lowerbound):
	''' Decider based on the negative exceedence of a threshold, applied to a time series
	
	Parameters
	----------
	name : str
	    Name of the composite, to be used for saving.
	ts : dict
	    Time series dictionary, containing a list of datetime objects and a list of values.
	thres : float
	    Threshold.
	'''

	def match(self, date, tidx, prv, cur, nxt):
		__doc__ = ts_lowerbound.match.__doc__

		if date < self.dates[0] or date >= self.dates[-1]:
			return False

		while self.dates[self.tidx+1] <= date:
			self.tidx += 1
		
		return self.values[self.tidx] < self.thres


# Criterion: Given time series equal to given value
class ts_equal(ts_lowerbound):
	''' Decider checking a time series is equal to a given value

	The time series should consist of integers to avoid rounding problems.
	
	Parameters
	----------
	name : str
	    Name of the composite, to be used for saving.
	ts : dict
	    Time series dictionary, containing a list of datetime objects and a list of values.
	thres : float
	    Given value to be tested if the time series is equal to.
	'''

	def match(self, date, tidx, prv, cur, nxt):
		__doc__ = ts_lowerbound.match.__doc__

		if date < self.dates[0] or date >= self.dates[-1]:
			return False

		while self.dates[self.tidx+1] <= date:
			self.tidx += 1
		
		return self.values[self.tidx] == self.thres


# Criterion: Given time series equal to given value
class ts_notnan(ts_lowerbound):
	''' Decider checking if a time series is not NaN
	
	Parameters
	----------
	name : str
	    Name of the composite, to be used for saving.
	ts : dict
	    Time series dictionary, containing a list of datetime objects and a list of values.
	'''
	
	def __init__(self, name, ts):
		ts_lowerbound.__init__(self, name, ts, None)

		return
	
	def match(self, date, tidx, prv, cur, nxt):
		__doc__ = ts_lowerbound.match.__doc__

		if date < self.dates[0] or date >= self.dates[-1]:
			return False

		while self.dates[self.tidx+1] <= date:
			self.tidx += 1

		return not np.isnan(self.values[self.tidx])


# Criterion: Match a given month
class month(decider):
	''' Decider checking if in a given month 
	
	Parameters
	----------
	name : str
	    Name of the composite, to be used for saving.
	month : int
	    Month of the year.
	'''

	def __init__(self, name, month):
		decider.__init__(self, name)
		self.month = month

		return
	
	def match(self, date, tidx, prv, cur, nxt):
		__doc__ = decider.match.__doc__

		return date.month == self.month


# Criterion: Match a given time of the day
class timeofday(decider):
	''' Decider checking if within a given range of hours 
	
	Parameters
	----------
	name : str
	    Name of the composite, to be used for saving.
	begin_hour : int
	    Start hour of the time interval, the hour sharp is included.
	end_hour : int
	    End hour of the time interval, the hour sharp is excluded.
	'''
	
	def __init__(self, name, begin_hour, end_hour):
		decider.__init__(self, name)
		self.begin = begin_hour
		self.end = end_hour

		return
	
	# Decider
	def match(self, date, tidx, prv, cur, nxt):
		__doc__ = decider.match.__doc__

		return date.hour >= self.begin and date.hour < self.end


def __timelag_one(decider, lidx, dtidx, dt):
	''' Create a time-lagged version of a decider '''

	tl_decider = deepcopy(decider)
	tl_decider.__match = tl_decider.match
	def match(date, tidx, prv, cur, nxt):
		return tl_decider.__match(date-dt, tidx-dtidx, prv, cur, nxt)
	tl_decider.match = match

	if dtidx >= 0: sgn = '+'
	else: sgn = '-'
	tl_decider.name += '_i%02dd%s%02d' % (lidx, sgn, abs(dtidx))

	return tl_decider

def timelag(decider, dtidxs, tstep=conf.timestep):
	''' Create a series of time-lagged versions of one decider 

	Parameters
	----------
	decider : decider
	    Decider to be time-lagged.
	dtidxs : list of int
	    List of time steps by which the decider should be time-lagged.
	tstep : timedelta or relativedelta
	    *Optional*, default ``conf.timestep``. Time step of the data set.

	Returns
	-------
	dict of list of decider
	    List of time-lagged versions of the decider, wrapped in a named group
	    such that they will by default be saved together.
	'''

<<<<<<< HEAD
	tl_deciders = {decider.name: [__timelag_one(decider, lidx, dtidx, dtidx*tstep) 
		for lidx, dtidx in zip(range(len(dtidxs)), dtidxs) ]}
=======
	tl_deciders = {decider.name: map(lambda lidx, dtidx: __timelag_one(decider, lidx, dtidx, dtidx*tstep), 
			zip(range(len(dtidxs)), dtidxs))}
>>>>>>> 84a1a6b9

	return tl_deciders

def matrix(list1, list2):
	''' Create a list of deciders containing all combinations of the given decider lists
	
	If the two lists are, for example, a list of climate variability indexes and a list 
	of seasons, a list of deciders for all variability indexes for all seasons is returned.

	Parameters
	----------
	list1: list of decider
	    First list of deciders to be combined.
	list2: list of decider
	    Second list of deciders to be combined. Each decider in this list makes a resulting category.

	Returns
	-------
	list of decider
	    List of combinations.
	'''

	# Flatten dicts
	if type(list1) == dict:
		list1 = [item for group in list1.values() for item in group]
	if type(list2) == dict:
		list2 = [item for group in list2.values() for item in group]
	if len(list1) == 0 or len(list2) == 0:
		return {}
	
	# Wrap single deciders in a list
	if not type(list1) == list: list1 = [list1, ]
	if not type(list2) == list: list2 = [list2, ]

	return {item2.name: [item1 & item2 for item1 in list1] for item2 in list2}

# the end<|MERGE_RESOLUTION|>--- conflicted
+++ resolved
@@ -491,13 +491,8 @@
 	    such that they will by default be saved together.
 	'''
 
-<<<<<<< HEAD
-	tl_deciders = {decider.name: [__timelag_one(decider, lidx, dtidx, dtidx*tstep) 
-		for lidx, dtidx in zip(range(len(dtidxs)), dtidxs) ]}
-=======
 	tl_deciders = {decider.name: map(lambda lidx, dtidx: __timelag_one(decider, lidx, dtidx, dtidx*tstep), 
 			zip(range(len(dtidxs)), dtidxs))}
->>>>>>> 84a1a6b9
 
 	return tl_deciders
 
