#!/usr/bin/env python
# -*- encoding: utf-8

''' This module defines decider functions for composites

Each decider implements a criterion to deterime if a given time step should 
be part of the composite or not. The decision can be based on either time
itself, a provided time series or test data.

Several deciders can be combined by logical operators. For example a combination
of a decider for positive NAO phases and another decider for winter can be used
to construct a combined decider for positive NAO during winter.

Furthermore, the module provides functions to create lagged composites from a
given decider, and to create all combinations between two lists of composites
(e.g. for combining all variability indexes with all seasons).
'''

<<<<<<< HEAD
from __future__ import absolute_import, unicode_literals, print_function

from copy import copy
=======
from copy import deepcopy
>>>>>>> 086b443c

from ..settings import conf
from ..shorthands import np, dt, td, metopen


# General base class
class decider(object):
	''' Abstract base class for all deciders
	
	The base class defines the shared API for deciders implements the logical 
	operators to combine deciders. 

	Parameters
	----------
	name : str
	    Name of the composite, to be used for saving.
	q : str
	    *Optional*. If applicable, the variable name identifier for required test 
	    data, following the ECMWF conventions, e.g. ``'u'`` or ``'msl'``. 
	plev : str
	    *Optional*. If applicable, the vertical level of the required test data, 
	    following the ECMWF conventions, e.g. ``'700'`` for 700 hPa or ``'pv2000'`` 
	    for the PV2-surface.
	'''

	def __init__(self, name, q=None, plev=None, rotation_center=None):
		self.name = name
		self.rotation_center = rotation_center
		
		if q and plev:
			self.required_qs = (plev, q)

		if plev:
			self.plev = plev
			self.name += '_%s' % plev
		if q:
			self.q = q
			self.name += '_%s' % q

		return

	
	def __combine(self, b, ret):
		''' Combines two decider, incorporates anything shared between __or__ and __and__ '''

		ret.reset = lambda : self.reset() | b.reset()
		
		selfrot = not type(self.rotation_center) == type(None)
		brot = not type(b.rotation_center) == type(None)

		if selfrot and brot:
			if not self.rotation_center == b.rotation_center:
				raise TypeError('Cannot combine two deciders with different rotation centers')
			ret.rotation_center = self.rotation_center

		elif selfrot:
			ret.rotation_center = self.rotation_center

		elif brot:
			ret.rotation_center = b.rotation_center

		return ret

	def __or__(self, b):
		''' Implements the ``deciderA | deciderB`` syntax '''

		ret = decider(self.name+b.name)
		ret.match = lambda date, tidx, prv, cur, nxt: self.match(date, tidx, prv, cur, nxt) | b.match(date, tidx, prv, cur, nxt)

		ret = self.__combine(b, ret)

		return ret

	def __and__(self, b):
		''' Implements the ``deciderA & deciderB`` syntax '''

		ret = decider(self.name+'@'+b.name)
		ret.match = lambda date, tidx, prv, cur, nxt: self.match(date, tidx, prv, cur, nxt) & b.match(date, tidx, prv, cur, nxt)

		ret = self.__combine(b, ret)

		return ret
	
	# The deciding function, returns True/False
	# to be overriden by derived classes.
	def match(self, date, tidx, prv, cur, nxt):
		''' The actual deciding function if a given time should be part of the composite

		Parameters
		----------
		date : datetime
		    Date of the given time
		tidx : int
		    Time index of the given time
		prv : dict of np.ndarray. Keys is the dict are 2-tuples with the entries
		    (variable identifer, vertical level).
		    Test data for the previous year. Keys is the dict are 2-tuples with the entries
		    (variable identifer, vertical level).
		cur : dict of np.ndarray
		    Test data for the current year. Keys is the dict are 2-tuples with the entries
		    (variable identifer, vertical level).
		next : dict of np.ndarray
		    Test data for the next year. Keys is the dict are 2-tuples with the entries
		    (variable identifer, vertical level).
	
		Returns 
		-------
		bool
		    True of the given time should be part of the composite, and False otherwise.
		'''

		return False
	
	def reset(self):
		''' Reset the decider for a new pass through time 
		
		Returns
		-------
		False
		    Important for resetting combined deciders.
		'''

		return False


# Criterion: exceedance of a lower threshold at a given location
class dat_lowerbound(decider):
	''' Decider based on the positive exceedence of a threshold, applied to test data 
	
	Parameters
	----------
	name : str
	    Name of the composite, to be used for saving.
	q : str
	    *Optional*. If applicable, the variable name identifier for required test 
	    data, following the ECMWF conventions, e.g. ``'u'`` or ``'msl'``. 
	plev : str
	    *Optional*. If applicable, the vertical level of the required test data, 
	    following the ECMWF conventions, e.g. ``'700'`` for 700 hPa or ``'pv2000'`` 
	    for the PV2-surface.
	pos : 2-tuple of int or 2-tuple of slice
	    Coordinates of the point or slice to test, in grid point indexes.
	thres : float
	    Threshold.
	agg : callable
	    *Optional*, default: median. A function aggregating several values into one.
	    Relevant if pos contained slices to aggregate the extraced grid area into one
	    value to be tested against the threshold.
	'''

	def __init__(self, name, q, plev, pos, thres, agg=np.median):
		decider.__init__(self, name, q, plev)
		self.thres = thres
		self.yidx, self.xidx = pos
		self.agg = agg

		return

	def _get_vals(self, tidx, prv, cur, nxt):
		''' Extract the required data from the diven test data dict '''

		if tidx < 0:
			if (self.plev, self.q) not in prv:
				return None
			vals = prv[self.plev, self.q][tidx, self.yidx, self.xidx]
		elif tidx >= cur[self.plev, self.q].shape[0]:
			if (self.plev, self.q) not in nxt:
				return None
			vals = nxt[self.plev, self.q][tidx - cur[self.plev, self.q].shape[0], self.yidx, self.xidx]
		else:
			vals = cur[self.plev, self.q][tidx,self.yidx,self.xidx]

		return vals

	def match(self, date, tidx, prv, cur, nxt):
		__doc__ = decider.match.__doc__

		vals = self._get_vals(tidx, prv, cur, nxt)
		if type(vals) == type(None):
			return False

		return self.agg(vals) >= self.thres
	

# Criterion: (negative) exceedance of an upper threshold at a given location
class dat_upperbound(dat_lowerbound):
	''' Decider based on the negative exceedence of a threshold, applied to test data 
	
	Parameters
	----------
	name : str
	    Name of the composite, to be used for saving.
	q : str
	    *Optional*. If applicable, the variable name identifier for required test 
	    data, following the ECMWF conventions, e.g. ``'u'`` or ``'msl'``. 
	plev : str
	    *Optional*. If applicable, the vertical level of the required test data, 
	    following the ECMWF conventions, e.g. ``'700'`` for 700 hPa or ``'pv2000'`` 
	    for the PV2-surface.
	pos : 2-tuple of int or 2-tuple of slice
	    Coordinates of the point or slice to test, in grid point indexes.
	thres : float
	    Threshold.
	agg : callable
	    *Optional*, default: median. A function aggregating several values into one.
	    Relevant if pos contained slices to aggregate the extraced grid area into one
	    value to be tested against the threshold.
	'''

	def match(self, date, tidx, prv, cur, nxt):
		__doc__ = dat_lowerbound.match.__doc__

		vals = self._get_vals(tidx, prv, cur, nxt)
		if type(vals) == type(None):
			return False

		return self.agg(vals) < self.thres


# Criterion: boolean array true at a given location
class dat_boolean(dat_lowerbound):
	''' Decider based on the negative exceedence of a threshold, applied to test data 
	
	Parameters
	----------
	name : str
	    Name of the composite, to be used for saving.
	q : str
	    *Optional*. If applicable, the variable name identifier for required test 
	    data, following the ECMWF conventions, e.g. ``'u'`` or ``'msl'``. The test
	    data must be boolean variable.
	plev : str
	    *Optional*. If applicable, the vertical level of the required test data, 
	    following the ECMWF conventions, e.g. ``'700'`` for 700 hPa or ``'pv2000'`` 
	    for the PV2-surface.
	pos : 2-tuple of int or 2-tuple of slice
	    Coordinates of the point or slice to test, in grid point indexes.
	thres : float
	    Threshold.
	agg : callable
	    *Optional*, default: any. A function aggregating several boolean values into 
	    one. Relevant if pos contained slices to aggregate the extraced grid area into 
	    one boolean value to be returned.
	'''

	def __init__(self, name, q, plev, pos, agg=np.any):
		decider.__init__(self, name, q, plev)
		self.yidx, self.xidx = pos
		self.agg = agg

		return
	
	# Decider
	def match(self, date, tidx, prv, cur, nxt):
		vals = self._get_vals(tidx, prv, cur, nxt)
		if type(vals) == type(None):
			return False

		return self.agg(vals)
	

# Criterion: exceedance of a lower threshold in a given time series
class ts_lowerbound(decider):
	''' Decider based on the positive exceedence of a threshold, applied to a time series
	
	Parameters
	----------
	name : str
	    Name of the composite, to be used for saving.
	ts : dict
	    Time series dictionary, containing a list of datetime objects and a list of values.
	thres : float
	    Threshold.
	'''
	
	def __init__(self, name, ts, thres):
		decider.__init__(self, name)
		self.tidx   = 0
		self.dates  = ts['dates']
		self.values = ts['values']
		self.thres  = thres

		return
	
	def match(self, date, tidx, prv, cur, nxt):
		__doc__ = decider.match.__doc__

		if date < self.dates[0] or date >= self.dates[-1]:
			return False

		while self.dates[self.tidx+1] <= date:
			self.tidx += 1
		
		return self.values[self.tidx] >= self.thres

	def reset(self):
		__doc__ = decider.reset.__doc__

		self.tidx = 0

		return False


# Criterion: (negative) exceedance of an upper threshold in a given time series
class ts_upperbound(ts_lowerbound):
	''' Decider based on the negative exceedence of a threshold, applied to a time series
	
	Parameters
	----------
	name : str
	    Name of the composite, to be used for saving.
	ts : dict
	    Time series dictionary, containing a list of datetime objects and a list of values.
	thres : float
	    Threshold.
	'''

	def match(self, date, tidx, prv, cur, nxt):
		__doc__ = ts_lowerbound.match.__doc__

		if date < self.dates[0] or date >= self.dates[-1]:
			return False

		while self.dates[self.tidx+1] <= date:
			self.tidx += 1
		
		return self.values[self.tidx] < self.thres


# Criterion: Given time series equal to given value
class ts_equal(ts_lowerbound):
	''' Decider checking a time series is equal to a given value

	The time series should consist of integers to avoid rounding problems.
	
	Parameters
	----------
	name : str
	    Name of the composite, to be used for saving.
	ts : dict
	    Time series dictionary, containing a list of datetime objects and a list of values.
	thres : float
	    Given value to be tested if the time series is equal to.
	'''

	def match(self, date, tidx, prv, cur, nxt):
		__doc__ = ts_lowerbound.match.__doc__

		if date < self.dates[0] or date >= self.dates[-1]:
			return False

		while self.dates[self.tidx+1] <= date:
			self.tidx += 1
		
		return self.values[self.tidx] == self.thres


# Criterion: Given time series equal to given value
class ts_notnan(ts_lowerbound):
	''' Decider checking if a time series is not NaN
	
	Parameters
	----------
	name : str
	    Name of the composite, to be used for saving.
	ts : dict
	    Time series dictionary, containing a list of datetime objects and a list of values.
	'''
	
	def __init__(self, name, ts):
		ts_lowerbound.__init__(self, name, ts, None)

		return
	
	def match(self, date, tidx, prv, cur, nxt):
		__doc__ = ts_lowerbound.match.__doc__

		if date < self.dates[0] or date >= self.dates[-1]:
			return False

		while self.dates[self.tidx+1] <= date:
			self.tidx += 1

		return not np.isnan(self.values[self.tidx])


# Criterion: Match a given month
class month(decider):
	''' Decider checking if in a given month 
	
	Parameters
	----------
	name : str
	    Name of the composite, to be used for saving.
	month : int
	    Month of the year.
	'''

	def __init__(self, name, month):
		decider.__init__(self, name)
		self.month = month

		return
	
	def match(self, date, tidx, prv, cur, nxt):
		__doc__ = decider.match.__doc__

		return date.month == self.month


# Criterion: Match a given time of the day
class timeofday(decider):
	''' Decider checking if within a given range of hours 
	
	Parameters
	----------
	name : str
	    Name of the composite, to be used for saving.
	begin_hour : int
	    Start hour of the time interval, the hour sharp is included.
	end_hour : int
	    End hour of the time interval, the hour sharp is excluded.
	'''
	
	def __init__(self, name, begin_hour, end_hour):
		decider.__init__(self, name)
		self.begin = begin_hour
		self.end = end_hour

		return
	
	# Decider
	def match(self, date, tidx, prv, cur, nxt):
		__doc__ = decider.match.__doc__

		return date.hour >= self.begin and date.hour < self.end


def __timelag_one(decider, lidx, dtidx, dt):
	''' Create a time-lagged version of a decider '''

	tl_decider = deepcopy(decider)
	tl_decider.__match = tl_decider.match
	def match(date, tidx, prv, cur, nxt):
		return tl_decider.__match(date-dt, tidx-dtidx, prv, cur, nxt)
	tl_decider.match = match

	if dtidx >= 0: sgn = '+'
	else: sgn = '-'
	tl_decider.name += '_i%02dd%s%02d' % (lidx, sgn, abs(dtidx))

	return tl_decider

def timelag(decider, dtidxs, tstep=conf.timestep):
	''' Create a series of time-lagged versions of one decider 

	Parameters
	----------
	decider : decider
	    Decider to be time-lagged.
	dtidxs : list of int
	    List of time steps by which the decider should be time-lagged.
	tstep : timedelta or relativedelta
	    *Optional*, default ``conf.timestep``. Time step of the data set.

	Returns
	-------
	dict of list of decider
	    List of time-lagged versions of the decider, wrapped in a named group
	    such that they will by default be saved together.
	'''

	tl_deciders = {decider.name: map(lambda (lidx, dtidx): __timelag_one(decider, lidx, dtidx, dtidx*tstep), 
			zip(range(len(dtidxs)), dtidxs))}

	return tl_deciders

def matrix(list1, list2):
	''' Create a list of deciders containing all combinations of the given decider lists
	
	If the two lists are, for example, a list of climate variability indexes and a list 
	of seasons, a list of deciders for all variability indexes for all seasons is returned.

	Parameters
	----------
	list1: list of decider
	    First list of deciders to be combined.
	list2: list of decider
	    Second list of deciders to be combined. Each decider in this list makes a resulting category.

	Returns
	-------
	list of decider
	    List of combinations.
	'''

	# Flatten dicts
	if type(list1) == dict:
		list1 = [item for group in list1.values() for item in group]
	if type(list2) == dict:
		list2 = [item for group in list2.values() for item in group]
	
	# Wrap single deciders in a list
	if not type(list1) == list: list1 = [list1, ]
	if not type(list2) == list: list2 = [list2, ]

	return {item2.name: [item1 & item2 for item1 in list1] for item2 in list2}

# the end<|MERGE_RESOLUTION|>--- conflicted
+++ resolved
@@ -16,13 +16,9 @@
 (e.g. for combining all variability indexes with all seasons).
 '''
 
-<<<<<<< HEAD
 from __future__ import absolute_import, unicode_literals, print_function
 
-from copy import copy
-=======
 from copy import deepcopy
->>>>>>> 086b443c
 
 from ..settings import conf
 from ..shorthands import np, dt, td, metopen
