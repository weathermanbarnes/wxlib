--- conflicted
+++ resolved
@@ -487,12 +487,7 @@
 
     return retlon, retlat, retxy
 
-<<<<<<< HEAD
-def aggregate(dates, dat, agg, epoch=None):
-=======
-
-def aggregate(dates, dat, agg, bins=None):
->>>>>>> 1926acf5
+def aggregate(dates, dat, agg, epoch=None, bins=None):
     ''' General temporal aggregation of data
 
     The function assumes that the data is be equally spaced in time. This
@@ -524,15 +519,12 @@
         * ``three_daily``: 3-day intervals starting from the first given date
         * ``two_daily``: 2-day intervals starting from the first given date
         * ``daily``: 1-day intervals starting from the first given date
-<<<<<<< HEAD
     epoch : datetime
         *Optional*: Reference date used for some aggregation intervals. Defaults to the 
         first date in dates.
-=======
     bins : list of float
         *Optional*. If provided, the data will not be averaged in time. Instead histograms and 
         relatively most frequent value will be determined for each time interval.
->>>>>>> 1926acf5
     
     Returns
     -------
