#!/usr/bin/env python
# -*- encoding: utf-8

''' A collection of general plotting functions

These functions have two main aims:

 1. Work around some of the peculiarities and sharp edges of matplotlib.
    This includes making some often-used plot customisation items more easily available 
    by keyword argument, and the automatic concatenation of the 180°E-Meridian to represent
    the periodicity of the data in global contour(f) plots.
 2. Take into account a large repository of default plot configuration, such that
    for example temperatures are by default plotted in a consistent an meaningful way.
'''

from __future__ import absolute_import, unicode_literals, division, print_function

import copy
import re
import types
from io import BytesIO
from PIL import Image

import numpy as np
import scipy.interpolate as intp

import matplotlib.pyplot as plt
import matplotlib.colors
from matplotlib.collections import LineCollection
import mpl_toolkits.basemap
basemap_version = mpl_toolkits.basemap.__version__

from . import settings as s

from .metio import metopen
from .utils import concat1, concat1lonlat, unflatten_lines, sect_gen_points
from .autoscale import autoscale


def _interpolate_for_section(static, dat, xlon, xlat):
	try:
		interp = intp.RectBivariateSpline(static.x[0,:], static.y[::-1,0], dat[::-1,:].T)
	# If interpolation fails, try again, but this time do not assume a structured mesh
	except TypeError:
		points = zip(static.x.flat, static.y.flat)
		interp = intp.LinearNDInterpolator(points, dat.flatten())
		points = zip(xlon, xlat)
		dati = interp(points)
	# If interpolation successful, get values for given points
	else:
		dati = interp.ev(xlon, xlat)
	
	return dati

def section_p(dat, ps, sect, static, datmap=None, p=None, **kwargs):
	''' Plot a vertical cross section with pressure or log-pressure as the vertical axis

	The plot is highly customisable. It features an inset map showing the location 
	of the cross section on a map. The cross section follows a straight line in the 
	given map projection. Using different map projections one can hence construct cross 
	sections along the following special lines:

	 * Great circle: Use the gnomic projection
	 * Latitude circle: Use a cylindrical projection or plain latlon coordinates
	 * Longitude circle: Use the gnomic projection or plain latlon coordinates
	 * Rhumb lines (loxodromes or lines of constant course): Use the Mercator 
	   projection
	
	For other projections, straight lines generally do not have special properties.

	The data is interpolated along this straight line using equidistant 
	interpolation points. By default the interpolation point distance is about
	25 km, appropriate for cross sections covering larger regions.

	Parameters
	----------
	dat : np.ndarray with the dimensions (z,y,x)
		Data array from which to take the cross section
	ps : np.ndarray with the dimensions (y,x)
		Surface pressure for masking areas below ground
	sect : list of 2-tuples
		List of coordinates defining the cross section
	static : gridlib.grid
		Meta information about the data array, like the grid definition
	datmap : np.ndarray with the dimensions (y,x)
		*Optional*: Data to be displayed on the inset map. 
	p : np.ndarray with the dimensions (y,x)
		*Optional*: Mark the height of a given surface on the cross section
		by supplying its height in pressure coordinates.
	
	Keyword arguments
	-----------------
	plot arguments : all contourf
		For a list of valid arguments refer to :ref:`plot configuration`. Keyword 
		arguments are applied both to the inset map and the main cross section.
	'''

	# 1a. Prepare
	plev, q, kwargs = __prepare_config(kwargs)
	kwargs_map = copy.copy(kwargs)
	mask = __map_create_mask(static, kwargs)
	
	if 'map_axes' in kwargs:
		plt.sca(kwargs['map_axes'])
	else:
		plt.subplot(212)
	m, x, y, lon, lat = __map_setup(mask, static, kwargs)
	
	# Allow both homogenously increasing as well as homogeneously decreasing y axis coordinates
	if y[0,0] > y[1,0]:
		yslc = slice(None,None,-1)
	else:
		yslc = slice(None)
	
	# 1b. Create and interpolate points of the cross section
	# TODO: Make the 25 km configurable
	xlon, xlat, xxy = sect_gen_points(sect, m, 25000.0)

	dati = np.empty((dat.shape[0], len(xlon),))
<<<<<<< HEAD
	for i in range(dat.shape[0]):
		dati[i] = _interpolate_for_section(static, dat[i,:,:], xlon, xlat)

	psi = _interpolate_for_section(static, ps, xlon, xlat)
	if not type(p) == type(None):
		pi = _interpolate_for_section(static, p, xlon, xlat)
=======
	for k in range(dat.shape[0]):
		interp = intp.RectBivariateSpline(static.x[0,:], static.y[yslc,0], dat[k,yslc,:].T)
		dati[k] = interp.ev(xlon, xlat)

	interp = intp.RectBivariateSpline(static.x[0,:], static.y[yslc,0], ps[yslc,:].T)
	psi = interp.ev(xlon, xlat)
	if not type(p) == type(None):
		interp = intp.RectBivariateSpline(static.x[0,:], static.y[yslc,0], p[yslc,:].T)
		pi = interp.ev(xlon, xlat)
>>>>>>> f5a05193
	
	# 2a. Plot the inset map
	if not m or type(m) == type(plt):
		xx, xy = xlon, xlat
	else:
		xx, xy = m(xlon, xlat)
	if not datmap == None: 
		datmap = __map_prepare_dat(datmap, mask, static, kwargs_map)
		__contourf_dat(m, x, y, datmap, q, kwargs_map)
	m.plot(xx, xy, 'k-', linewidth=4)
	
	logp = kwargs.get('logp', False)
	if logp:
		z = np.array([np.log(float(p_)) for p_ in static.z])
		kwargs['ticks'] = z
		kwargs['ticklabels'] = list(static.z)
	else:
		z = static.z
	
<<<<<<< HEAD
	if len(z.shape) > 1:
		raise Exception('z dimension must be 1-dimensional!')
	
=======
	# If pressure varies horizontally it needs to be interpolated as well
	if len(z.shape) > 1:
		zi = np.empty((z.shape[0], len(xlon),))
		for k in range(z.shape[0]):
			interp = intp.RectBivariateSpline(static.x[0,:], static.y[yslc,0], z[k,yslc,:].T)
			zi[k] = interp.ev(xlon, xlat)

		z = zi

>>>>>>> f5a05193
	# 2b. Plot the actual cross section
	if 'sect_axes' in kwargs:
		plt.sca(kwargs['sect_axes'])
	else:
		plt.subplot(211)
	
	if kwargs.get('hook'):
		dati = kwargs.pop('hook')(dati)
	xxy = np.array(xxy)
	if len(xxy.shape) < len(z.shape):
		xxy_ = np.tile(xxy, (z.shape[0], 1))
	else:
		xxy_ = xxy
	__contourf_dat(plt, xxy_/1e3, z, dati, q, kwargs)
	if not type(p) == type(None):
		if logp:
			plt.plot(xxy/1e3, np.log(pi), 'g-', linewidth=2)
		else:
			plt.plot(xxy/1e3, pi, 'g-', linewidth=2)
	#plt.gca().invert_yaxis()
	if logp:
		plt.fill_between(xxy/1e3, np.log(psi), np.log(1100.0), color='k')
	else:
		plt.fill_between(xxy/1e3, psi, 1100.0, color='k')
	plt.ylim(z.max(), z.min())
	plt.ylabel('Pressure [hPa]')
	plt.xlabel('Distance along section [km]')

	# 3. Finish off
<<<<<<< HEAD
	__decorate(m, xxy, z, xlon, xlat, slice(None), plev, q, kwargs)
	return __output(plev, q, kwargs)
=======
	__decorate(m, xxy_, z, xlon, xlat, slice(None), plev, q, kwargs)
	__output(plev, q, kwargs)

	return
>>>>>>> f5a05193

# Section using pressure as vertical coordinate are standard, so provide shortcut
section = section_p


def map(dat, static, **kwargs):
	''' Plot data on a map

	The plot is highly customisable and takes dynlib defaults as well as 
	personal settings into account.

	Parameters
	----------
	dat : np.ndarray with dimensions (y,x)
		Data to be plotted
	static : gridlib.grid
		Meta information about the data array, like the grid definition
	
	Keyword arguments
	-----------------
	plot arguments : all contourf
		For a list of valid arguments refer to :ref:`plot configuration`.
	'''

	if hasattr(plt, '__dynlib_latest_cs'):
		delattr(plt, '__dynlib_latest_cs')

	# 1. Prepare
	plev, q, kwargs = __prepare_config(kwargs)
	mask = __map_create_mask(static, kwargs)

	dat = __map_prepare_dat(dat, mask, static, kwargs)
	
	m, x, y, lon, lat = __map_setup(mask, static, kwargs)
	
	# 2. Plot the actual data
	__contourf_dat(m, x, y, dat, q, kwargs)

	# 3. Finish off
	__decorate(m, x, y, lon, lat, mask, plev, q, kwargs)
	return __output(plev, q, kwargs)


# Helper functions
def setup(**kwargs):
	''' Create a figure object, using some magic to automatically find a suitable size

	To find a suitable size, the following information is used

	 #. If fig_size is set to a tuple, the given fig_size will be used
	 #. If fig_size is set to a number, the aspect ratio of the map projection will be 
	    used to match the given size in square inches.
	 #. If fig_size is set to ``'auto'``, a fig_size of 10 in² is used as a default.
	
	For all of the above cases, the figure size is subsequently adapted: 

	 #. If a colorbar is to be added, the figure size is expanded accordingly to keep 
	    the size of the actual plot constant.
	 #. If a title is to be added, the figure size is expanded accordingly to keep 
	    the size of the actual plot constant.

	Keyword arguments
	-----------------
	plot arguments : all
		For a list of valid arguments refer to :ref:`plot configuration`.
	
	Returns
	-------
	matplotlib.figure.Figure
		Figure object with defined size and plot margins
	'''

	left = 0.01
	right = 0.99
	top = 0.99
	bottom = 0.01

	figsize = kwargs.pop('fig_size')
	dpi = kwargs.get('fig_dpi')

	# Default size: 32 in² at 150dpi gives about 20x20cm image at typical screen resolutions of 100 dpi
	if figsize == 'auto':
		figsize = 32.0 
	
	# Use the aspect ratio of the projection (if given, otherwise 1.5 is used) 
	# to find a good image size
	if type(figsize) == int or type(figsize) == float:
		aspect = kwargs.get('aspect', getattr(kwargs.get('m'), 'aspect', 1.5))
		height = round(np.sqrt(figsize/aspect),1)
		figsize = (aspect*height, height)

	elif not type(figsize) == tuple: 
		raise ValueError("fig_size must be either the string 'auto', a number or a tuple.")
	
	# Adapt figure size automatically if a color bar is added
	if not kwargs.get('cb_disabled'): 
		expand = kwargs.get('cb_expand_fig_fraction')
		if kwargs.get('cb_orientation') == 'horizontal':
			figsize = (figsize[0], figsize[1]/(1.0-expand))
		else:
			figsize = (figsize[0]/(1.0-expand), figsize[1])
	
	# Adapt figure size and top margin automatically if a title is added
	if kwargs.get('title'):
		titlesize = 0.3 	# height of the title in inches

		height = figsize[1]
		top = height*top / (height + titlesize)
		figsize = (figsize[0], height + titlesize)

	fio = plt.figure(figsize=figsize, dpi=dpi)
	fio.subplotpars.update(left=left, right=right, top=top, bottom=bottom)

	return fio

def __prepare_config(kwargs):
	''' Make sure kwargs contains a complete contourf plot configuration, 
	filling undefined keys from the dynlib configuration.'''

	plev = kwargs.pop('plev', None)
	q = kwargs.pop('q', None)
	kwargs = s.conf.plotf.merge(plev, q, **kwargs)

	# cmap might be a function returing the cmap; if so generate it now!
	if 'cmap' in kwargs and type(kwargs['cmap']) == types.FunctionType:
		kwargs['cmap'] = kwargs['cmap']()
	
	return plev, q, kwargs

def __line_prepare_config(kwargs):
	''' Make sure kwargs contains a complete contour plot configuration, 
	filling undefined keys from the dynlib configuration.'''

	plev = kwargs.pop('plev', None)
	q = kwargs.pop('q', None)
	kwargs = s.conf.plot.merge(plev, q, **kwargs)
	
	return kwargs

def __map_create_mask(static, kwargs):
	''' Consider masked areas
	
	 1. Explicitly given 
	 2. Orography using instantaneous z
	 3. Orography using climatological z
	'''

	# Potential override by kwarg
	mask = kwargs.pop('mask', None)
	if type(mask) == np.ndarray:
		if static.cyclic_ew:
			mask = concat1(mask)
		return mask

	plev = kwargs.pop('plev', None)
	datZ = kwargs.pop('Zdata', None)
	
	if plev and not type(datZ) == np.ndarray:
		f,datZ = metopen(s.conf.file_agg % {'agg': 'all', 'time': '%d-%d' % (s.conf.years[0],s.conf.years[-1]), 'plev': plev, 'q': 'Z'}, 'z', no_static=True)
		if f: f.close()
	if type(datZ) == np.ndarray:
		mask = datZ[:,:] < static.oro[:,:]
		if static.cyclic_ew:
			mask = concat1(mask)
	else:
		mask = slice(1,0)
	
	return mask

def __map_prepare_dat(dat, mask, static, kwargs):
	''' Prepare the data to be plotted '''

	if kwargs.get('hook'):
		dat = kwargs.pop('hook')(dat)
	
	if static.cyclic_ew:
		dat = concat1(dat)
	
	dat[mask] = np.nan

	return dat

def __map_setup(mask, static, kwargs):
	''' Setup the map projection and draw the lat/lon grid '''

	if static.cyclic_ew:
		lon, lat = concat1lonlat(static.x, static.y)
		concat = concat1
	else:
		lon, lat = static.x, static.y
		concat = lambda x: x
	
	m = kwargs.pop('m')
	if not m:
		m = plt
		x, y = lon, lat
	
	else:
		m = m()
		x, y = m(lon,lat)
	
		lines = m.drawcoastlines(color=kwargs.pop('coastcolor'))
		alpha = kwargs.pop('coast_alpha', None)
		if alpha:
			lines.set_alpha(alpha)

		gridcolor = kwargs.pop('gridcolor')
		if gridcolor:
			meridians = kwargs.pop('meridians', range(0,360,30))
			parallels = kwargs.pop('parallels', range(-75,76,15))
			latmax = kwargs.pop('grid_latmax', parallels[-1])
			alpha = kwargs.pop('grid_alpha', None)
			linestyle = kwargs.pop('grid_linestyle', None)
			dashes = kwargs.pop('grid_dashes', [10, 15])
			
			items = m.drawmeridians(meridians, color=gridcolor, latmax=latmax, dashes=dashes)
			for lines, text in items.values():
				for line in lines:
					if alpha:
						line.set_alpha(alpha)
					if linestyle:
						line.set_linestyle(linestyle)

			items = m.drawparallels(parallels, color=gridcolor, latmax=latmax, dashes=dashes)
			for lines, text in items.values():
				for line in lines:
					if alpha:
						line.set_alpha(alpha)
					if linestyle:
						line.set_linestyle(linestyle)
	
	# Before that the latlon-keyword had no effect :-(
	if basemap_version >= '1.0.7':
		x, y = lon, lat
	
	orocolor = kwargs.pop('orocolor')
	if orocolor:
		m.contour(x, y, concat(static.oro), kwargs.pop('oroscale'), latlon=True, colors=orocolor, 
				alpha=kwargs.pop('oroalpha'), zorder=2)
		plt.gca().set_aspect('equal')
	if type(mask) == np.ndarray:
		m.contourf(x, y, mask, latlon=True, colors=kwargs.pop('maskcolor'))
		plt.gca().set_aspect('equal')
	
	return m, x, y, lon, lat

def __contourf_dat(m, x, y, dat, q, kwargs):
	''' Plot the actual data '''

	hatch = kwargs.pop('hatches')
	scale = kwargs.pop('scale')
	if scale == 'auto':
		scale = autoscale(dat, **kwargs)
	
	if kwargs.get('tile'):
		if not 'edgecolors' in kwargs:
			kwargs['edgecolors'] = 'none'
		if not type(kwargs.get('colors')) == type(None) and type(kwargs.get('cmap')) == type(None):
			if not type(scale) == int:
				colors = list(kwargs.get('colors'))
				repeat = len(scale) // len(colors) + 1
				kwargs['cmap'] = matplotlib.colors.ListedColormap(colors*repeat)
			else:
				kwargs['cmap'] = matplotlib.colors.ListedColormap(kwargs.get('colors'))
		if not type(scale) == int:
			cmap = plt.get_cmap(kwargs['cmap'])
			#cmap.set_bad(alpha=0)
			#cmap.set_over(alpha=0)
			#cmap.set_under(alpha=0)
			kwargs['norm'] = matplotlib.colors.BoundaryNorm(scale, cmap.N)
			kwargs['cmap'] = cmap

		pkwargs = ['cmap', 'norm', 'vmin', 'vmax', 'edgecolors', 'alpha', 'clim', ]
		pkwargs = { key: kwargs.get(key, None) for key in pkwargs }
		datm = np.ma.masked_where(np.isnan(dat), dat)
		cs = m.pcolormesh(x, y, datm, latlon=True, zorder=1, **pkwargs)
	elif kwargs.get('tri'):
		cs = m.contourf(x.flatten(), y.flatten(), dat.flatten(), scale, latlon=True, zorder=1, **kwargs)
	else:
		cs = m.contourf(x, y, dat, scale, latlon=True, zorder=1, **kwargs)
	
	plt.gca().set_aspect('equal')

	# Maximise contrast, by making sure that the last colors of the colorbar 
	# actually are identical to the first/last color in the colormap
	if not type(scale) == int:
		extend = kwargs.get('extend')
		if extend == 'both':
			cs.set_clim(scale[0], scale[-1])
		elif extend == 'max':
			cs.set_clim((scale[0]+scale[1])/2.0, scale[-1])
		elif extend == 'min':
			cs.set_clim(scale[0], (scale[-2]+scale[-1])/2.0)
		else:
			cs.set_clim((scale[0]+scale[1])/2.0, (scale[-2]+scale[-1])/2.0)
	
	if not kwargs.get('cb_disabled'):
		plt.__dynlib_latest_cs = cs
		plt.__dynlib_latest_cs_kwargs = kwargs
		plt.__dynlib_latest_cs_q = q
	
	return

def __decorate(m, x, y, lon, lat, mask, plev, q, kwargs):
	''' Add "decorations": colorbar, legends, overlays and a title'''

	#legend_labels = kwargs.pop('legend_labels', None)
	#if legend_labels:
	#	plt.legend([], legend_labels)
	
	for overlay in kwargs.pop('overlays'):
		overlay(m, x,y, lon,lat, zorder=3, mask=mask)
	
	if hasattr(plt, '__dynlib_latest_cs'):
		cbkwargs = plt.__dynlib_latest_cs_kwargs

		orient = cbkwargs.pop('cb_orientation')
		spacing = cbkwargs.pop('cb_tickspacing')
		shrink = cbkwargs.pop('cb_shrink')
		expand = cbkwargs.pop('cb_expand_fig_fraction')
		padding = cbkwargs.pop('cb_expand_pad_fraction', 0.2)
		
		pad = expand * padding
		frac = expand * (1-padding)

		cb = plt.colorbar(plt.__dynlib_latest_cs, ticks=cbkwargs.pop('ticks'), orientation=orient, 
				shrink=shrink, pad=pad, fraction=frac, spacing=spacing)
		if cbkwargs.get('ticklabels'): 
			if not orient == 'vertical':
				cb.ax.set_xticklabels(cbkwargs.pop('ticklabels'))
			else:
				cb.ax.set_yticklabels(cbkwargs.pop('ticklabels'))
		if cbkwargs.get('cb_label'):
			if not orient == 'vertical':
				cb.ax.set_xlabel(cbkwargs.pop('cb_label'))
			else:
				cb.ax.set_ylabel(cbkwargs.pop('cb_label'))
	
	if kwargs.get('mark'):
		yidx, xidx = kwargs.pop('mark')
		m.scatter(x[yidx,xidx], y[yidx,xidx], 484, latlon=True, marker='o', facecolors=(1,1,1,0), 
				edgecolors='k', linewidths=3, zorder=3)
	
	if kwargs.get('title'):
		title = kwargs.pop('title')
		if title == 'auto':
			title = u'%s @ %s' % (s.conf.q_long.get(q, q), plev)
			if kwargs.get('name'):
				title += u' for %s' % kwargs.get('name')

		plt.title(title)
	
	return

def __output(plev, q, kwargs):
	''' Save and/or show the plot '''

	dpi = kwargs.pop('fig_dpi')
	if kwargs.get('save'):
		if hasattr(plt, '__dynlib_latest_cs_q'): 
			q = plt.__dynlib_latest_cs_q
		filename = kwargs.pop('save')
		if filename == 'auto':
			filename = '%s_%s_%s.%s' % (q, plev, __safename(kwargs.get('name', 'unnamed')), s.conf.plotformat)
		if kwargs.get('name_prefix'):
			filename = '%s_%s' % (kwargs.pop('name_prefix'), filename)
		
		# If png: Use adaptive palette to save space
		if filename[-3:] == 'png':
			imgstr = BytesIO()
			plt.savefig(imgstr, format='png', dpi=dpi)
			imgstr.seek(0)
			img = Image.open(imgstr)
			img_adaptive = img.convert('RGB').convert('P', palette=Image.ADAPTIVE)
			img_adaptive.save('%s/%s' % (s.conf.plotpath, filename), format='PNG')

		else:
			plt.savefig('%s/%s' % (s.conf.plotpath, filename), dpi=dpi)
	
	if kwargs.pop('show'):
		plt.show()
	
	if kwargs.pop('_return', False):
		imgstr = BytesIO()
		plt.savefig(imgstr, format='png', dpi=dpi)
		return imgstr
	
	return


def __safename(name):
	''' Make a plot name suitable and safe to be used as a file name segment '''

	name = name.lower()
	
	# Month names to numbers for sorting
	to_replace = {'jan': '01', 'feb': '02', 'mar': '03', 'apr': '04', 'mai': '05', 'jun': '06',
			'jul': '07', 'aug': '08', 'sep': '09', 'oct': '10', 'nov': '11', 'dec': '12'}
	# Replace some critical characters
	to_replace.update({u'æ': 'ae', u'ø': 'oe', u'å': 'aa', u'ä': 'ae', u'ö': 'oe', u'ü': 'ue', u'ß': 'ss'})

	for from_, to in to_replace.items():
		name = name.replace(from_, to)
	
	# Remove anything else that does not fit in the set {A-Z, a-z, 0-9, _, -, @}
	name = re.sub('([^A-Za-z0-9_\-@]+)', '_', name)

	return name
	


###############################################
# Overlays

def section_overlay_contour(dat, static, **kwargs):
	''' Overlay contours onto a section
	
	Parameters
	----------
	dat : np.ndarray with dimensions (z,y,x)
		Data to be plotted
	static : gridlib.grid
		Meta information about the data array, like the grid definition
	
	Keyword arguments
	-----------------
	plot arguments : all contour
		For a list of valid arguments refer to :ref:`plot configuration`.
	
	Returns
	-------
	function
		Overlay as a callable function
	'''

	kwargs = __line_prepare_config(kwargs)

	def overlay(m, xxy, z, xlon, xlat, zorder, mask=None):
		# Allow both homogenously increasing as well as homogeneously decreasing y axis coordinates
		if static.y[0,0] > static.y[1,0]:
			yslc = slice(None,None,-1)
		else:
			yslc = slice(None)

		dati = np.empty((dat.shape[0], len(xlon),))
		for i in range(dat.shape[0]):
<<<<<<< HEAD
			dati[i] = _interpolate_for_section(static, dat[i,:,:], xlon, xlat)
=======
			interp = intp.RectBivariateSpline(static.x[0,:], static.y[yslc,0], dat[i,yslc,:].T)
			dati[i] = interp.ev(xlon, xlat)
>>>>>>> f5a05193
	
		if type(mask) == np.ndarray:
			dati[mask] = np.nan
		scale = kwargs.pop('scale')
		cs =  plt.contour(xxy/1e3, z, dati, scale, **kwargs)

		labels = kwargs.pop('contour_labels')
		if labels:
			plt.clabel(cs, kwargs.pop('contour_labels_scale', scale),
					fontsize=kwargs.pop('contour_labels_fontsize', 12), 
					fmt=kwargs.pop('contour_labels_format', '%1.1f'),
					inline=kwargs.pop('contour_labels_inline', True), 
					inline_spacing=kwargs.pop('contour_labels_inline_spacing', 2)
			)

		return

	return overlay


def map_overlay_contour(dat, static, **kwargs):  
	''' Overlay contours onto a map
	
	Parameters
	----------
	dat : np.ndarray with dimensions (z,y,x)
		Data to be plotted
	static : gridlib.grid
		Meta information about the data array, like the grid definition
	
	Keyword arguments
	-----------------
	plot arguments : all contour
		For a list of valid arguments refer to :ref:`plot configuration`.
	
	Returns
	-------
	function
		Overlay as a callable function
	'''

	if static.cyclic_ew:
		x_, y_ = concat1lonlat(static.x, static.y)
	else:
		x_, y_ = static.x, static.y
	
	kwargs = __line_prepare_config(kwargs)
	owngrid = kwargs.pop('owngrid', False)
	
	def overlay(m, x, y, lon, lat, zorder, mask=None):
		if owngrid:
			mask = __map_create_mask(static, kwargs)
			dat_ = __map_prepare_dat(dat, mask, static, kwargs)
			m, x, y, lon, lat = __map_setup(mask, static, kwargs)
		else:
			dat_ = __map_prepare_dat(dat, mask, static, kwargs)

		if type(mask) == np.ndarray:
			dat_[mask] = np.nan
		scale = kwargs.pop('scale')
		if scale == 'auto':
			scale = autoscale(dat_, **kwargs)
		cs =  m.contour(x_, y_, dat_, scale, latlon=True, **kwargs)
		plt.gca().set_aspect('equal')

		labels = kwargs.pop('contour_labels')
		if labels:
			plt.clabel(cs, kwargs.pop('contour_labels_scale', scale),
					fontsize=kwargs.pop('contour_labels_fontsize', 12), 
					fmt=kwargs.pop('contour_labels_format', '%1.1f'),
					inline=kwargs.pop('contour_labels_inline', True), 
					inline_spacing=kwargs.pop('contour_labels_inline_spacing', 2)
			)

		return

	return overlay


def map_overlay_lines(lines, loff, static, **kwargs):  
	''' Overlay lines onto a map
	
	Parameters
	----------
	lines : np.ndarray with dimensions (pointindex,infotype)
		Line position array
	loff : np.ndarray with dimension (lineindex)
		Line offset array, a list of starting point indexes
	static : gridlib.grid
		Meta information about the data array, like the grid definition
	
	Keyword arguments
	-----------------
	plot arguments : all contour
		For a list of valid arguments refer to :ref:`plot configuration`.
	
	Returns
	-------
	function
		Overlay as a callable function
	'''

	kwargs = __line_prepare_config(kwargs)

	lns = unflatten_lines(lines, loff, static)

	def overlay(m, x, y, lon, lat, zorder, mask=None):
		# TODO: Convert to latlon=True system
		for ln in lns:
			xfr, yfr = m(ln[:,0], ln[:,1])
			m.plot(xfr, yfr, kwargs['linecolor'], linewidth=kwargs.get('linewidth', 2), 
					alpha=kwargs.get('alpha', 1))

		return

	return overlay


def map_overlay_clines(lines, cdat, loff, static, **kwargs):
	''' Overlay colorful lines onto a map

	In comparison with ``map_overlay_lines``, this function takes an additional
	cdat argument providing the data basis for coloring the lines using a color map.
	
	Parameters
	----------
	lines : np.ndarray with dimensions (pointindex,infotype)
		Line position array
	cdat : np.ndarray with dimensions (pointindex)
	loff : np.ndarray with dimension (lineindex)
		Line offset array, a list of starting point indexes
	static : gridlib.grid
		Meta information about the data array, like the grid definition
	
	Keyword arguments
	-----------------
	plot arguments : all contour
		For a list of valid arguments refer to :ref:`plot configuration`.
	
	Returns
	-------
	function
		Overlay as a callable function
	'''

	kwargs = __line_prepare_config(kwargs)

	lns = unflatten_lines(lines, loff, minlength=0)

	norm = plt.Normalize()
	norm.autoscale(cdat)

	def overlay(m, x, y, lon, lat, zorder, mask=None):
		for ln in lns:
			xfr, yfr = m(ln[:,0], ln[:,1])

			points = np.array([xfr, yfr]).T.reshape(-1, 1, 2)
			segments = np.concatenate([points[:-1], points[1:]], axis=1)

			lc = LineCollection(segments, array=cdat, 
					cmap=kwargs.get('cmap'), norm=norm,
					linewidth=kwargs.get('linewidth'), alpha=kwargs.get('alpha'),
			)
			plt.gca().add_collection(lc)

		return

	return overlay



def map_overlay_dots(lons, lats, static, **kwargs):  
	''' Overlay dots onto a map
	
	Parameters
	----------
	xidxs, yidxs : np.ndarrays with dimension (pointindex)
		Dot position lists
	static : gridlib.grid
		Meta information about the data array, like the grid definition
	
	Keyword arguments
	-----------------
	plot arguments : all contour
		For a list of valid arguments refer to :ref:`plot configuration`.
	
	Returns
	-------
	function
		Overlay as a callable function
	'''

	kwargs = __line_prepare_config(kwargs)

	def overlay(m, x, y, lon, lat, zorder, mask=None):
		# TODO: Convert to latlon=True system
		xfr, yfr = m(lons, lats)
		m.scatter(xfr, yfr, kwargs.get('linewidth',9), marker='.', edgecolors=kwargs['linecolor'])

		return

	return overlay


def map_overlay_shading(dat, static, **kwargs):  
	''' Overlay additional shading onto a map

	Parameters
	----------
	dat : np.ndarrays with dimensions (y,x)
		Data to be plotted
	static : gridlib.grid
		Meta information about the data array, like the grid definition
	
	Keyword arguments
	-----------------
	plot arguments : all contourf except ``overlay``
		For a list of valid arguments refer to :ref:`plot configuration`.
	
	Returns
	-------
	function
		Overlay as a callable function
	'''

	plev, q, kwargs = __prepare_config(kwargs)

	def overlay(m, x, y, lon, lat, zorder, mask=None):
		dat_ = __map_prepare_dat(dat, mask, static, kwargs)

		# TODO: What about an additional colorbar for this data?
		__contourf_dat(m, x, y, dat_, q, kwargs)

		return

	return overlay

def map_overlay_barbs(u, v, static, **kwargs):  
	''' Overlay wind barbs onto a map

	For rotated grids (as far as supported by gridlib), vectors will be 
	rotated back automatically.

	Parameters
	----------
	u : np.ndarrays with dimensions (y,x)
		x-component of the vector to be plotted.
	v : np.ndarrays with dimensions (y,x)
		y-component of the vector to be plotted.
	static : gridlib.grid
		Meta information about the data array, like the grid definition
	
	Keyword arguments
	-----------------
	plot arguments : all contour except ``overlay``
		For a list of valid arguments refer to :ref:`plot configuration`.
	
	Returns
	-------
	function
		Overlay as a callable function
	'''
	
	kwargs = __line_prepare_config(kwargs)

	def overlay(m, x, y, lon, lat, zorder, mask=None):
		u_ = __map_prepare_dat(u, mask, static, kwargs)
		v_ = __map_prepare_dat(v, mask, static, kwargs)

		# Respect rotated coordinate systems (otherweise returned unchanged)
		u_, v_ = static.unrotate_vector(u_, v_)

		try:
			if lat[0,0] > lat[-1,0]:
				ut,vt, xt,yt = m.transform_vector(u_[::-1,:],v_[::-1,:],lon[0,:],lat[::-1,0], 30, 20, returnxy=True)
			else:
				ut,vt, xt,yt = m.transform_vector(u_,v_,lon[0,:],lat[:,0], 30, 20, returnxy=True)

		except (AttributeError, ValueError):
			interval = kwargs.pop('vector_space_interval', 15)
			slc = (slice(interval//2,None,interval), slice(interval//2,None,interval))
			ut,vt, xt,yt = m.rotate_vector(u_[slc], v_[slc], lon[slc], lat[slc], returnxy=True)
		
		m.barbs(xt, yt, ut, vt, length=6, linewidth=0.5, zorder=3)
	
	return overlay

def map_overlay_quiver(u, v, static, **kwargs):
	''' Overlay quiver vectors onto a map

	For rotated grids (as far as supported by gridlib), vectors will be 
	rotated back automatically.

	Parameters
	----------
	u : np.ndarrays with dimensions (y,x)
		x-component of the vector to be plotted.
	v : np.ndarrays with dimensions (y,x)
		y-component of the vector to be plotted.
	static : gridlib.grid
		Meta information about the data array, like the grid definition
	
	Keyword arguments
	-----------------
	plot arguments : all contour except ``overlay``
		For a list of valid arguments refer to :ref:`plot configuration`.
	
	Returns
	-------
	function
		Overlay as a callable function
	'''
	
	kwargs = __line_prepare_config(kwargs)

	def overlay(m, x, y, lon, lat, zorder, mask=None):
		u_ = __map_prepare_dat(u, mask, static, kwargs)
		v_ = __map_prepare_dat(v, mask, static, kwargs)
		
		# Respect rotated coordinate systems (otherweise returned unchanged)
		u_, v_ = static.unrotate_vector(u_, v_)

		try:
			ut,vt, xt,yt = m.transform_vector(u_[::-1,:],v_[::-1,:],lon[0,:],lat[::-1,0], 30, 20, returnxy=True)
		except (AttributeError, ValueError):
			interval = kwargs.pop('vector_space_interval', 15)
			slc = (slice(interval//2,None,interval), slice(interval//2,None,interval))
			ut,vt, xt,yt = m.rotate_vector(u_[slc], v_[slc], lon[slc], lat[slc], returnxy=True)
		
		m.quiver(xt, yt, ut, vt, zorder=3, scale=kwargs.pop('quiver_length', None), scale_units='width')
	
	return overlay

def map_overlay_dilatation(defabs, defang, static, **kwargs):
	''' Overlay dilatation axes onto a map

	For rotated grids (as far as supported by gridlib), orientations will be 
	rotated back automatically.

	Parameters
	----------
	defabs : np.ndarrays with dimensions (y,x)
		Magnitude of the dilatation
	defang : np.ndarrays with dimensions (y,x)
		Orientation of the dilatation
	static : gridlib.grid
		Meta information about the data array, like the grid definition
	
	Keyword arguments
	-----------------
	plot arguments : all contour except ``overlay``
		For a list of valid arguments refer to :ref:`plot configuration`.
	
	Returns
	-------
	function
		Overlay as a callable function
	'''

	kwargs = __line_prepare_config(kwargs)

	def overlay(m, x, y, lon, lat, zorder, mask=None):
		defdex = np.cos(defang[:,:]) *defabs
		defdey = np.sin(defang[:,:]) *defabs
	
		defdex = __map_prepare_dat(defdex, mask, static, copy.copy(kwargs))
		defdey = __map_prepare_dat(defdey, mask, static, kwargs)

		# Respect rotated coordinate systems (otherweise returned unchanged)
		defdex, defdey = static.unrotate_vector(defdex, defdey)

		try:
			Nvecx = 27
			Nvecy = 18
			ut,vt,xt,yt = m.transform_vector(defdex[::-1,:],defdey[::-1,:],lon[0,:],lat[::-1,0], Nvecx, Nvecy, returnxy=True)
			qscale = 420
		except AttributeError:
			interval = kwargs.pop('vector_space_interval', 15)
			slc = (slice(interval//2,None,interval), slice(interval//2,None,interval))
			ut,vt,xt,yt = defdex[slc],defdey[slc],x[slc],y[slc]
			qscale = 72
		except ValueError:
			interval = kwargs.pop('vector_space_interval', 15)
			slc = (slice(interval//2,None,interval), slice(interval//2,None,interval))
			ut,vt,xt,yt = m.rotate_vector(defdex[slc],defdey[slc],lon[slc],lat[slc], returnxy=True)
			qscale = 840

		m.quiver(xt, yt, ut, vt, zorder=4, scale=qscale, alpha=0.85)
		m.quiver(xt, yt, -ut, -vt, zorder=4, scale=qscale, alpha=0.85)

	return overlay

def map_overlay_latlonbox(lon0, lon1, lat0, lat1, vertices=30, **kwargs):
	''' Overlay dots onto a map
	
	Parameters
	----------
	lon0, lat0 : float
		Location of the lower left corner
	lon1, lat1 : float
		Location of the upper right corner
	vertices : int
		How many interpolation points should be used to approximate the potentially
		curved sections of the latitude or longitude circles?

	Keyword arguments
	-----------------
	plot arguments : all contour
		For a list of valid arguments refer to :ref:`plot configuration`.
	
	Returns
	-------
	function
		Overlay as a callable function
	'''

	def overlay(m, x, y, lon, lat, zorder, mask=None):
		# Western boundary
		m.plot(np.ones((vertices,))*lon0, np.linspace(lat0,lat1,vertices), latlon=True, **kwargs)
		# Eastern boundary
		m.plot(np.ones((vertices,))*lon1, np.linspace(lat0,lat1,vertices), latlon=True, **kwargs)

		# Southern boundary
		m.plot(np.linspace(lon0,lon1,vertices), np.ones((vertices,))*lat0, latlon=True, **kwargs)
		# Northern boundary
		m.plot(np.linspace(lon0,lon1,vertices), np.ones((vertices,))*lat1, latlon=True, **kwargs)

		return

	return overlay


# that's it<|MERGE_RESOLUTION|>--- conflicted
+++ resolved
@@ -117,24 +117,12 @@
 	xlon, xlat, xxy = sect_gen_points(sect, m, 25000.0)
 
 	dati = np.empty((dat.shape[0], len(xlon),))
-<<<<<<< HEAD
 	for i in range(dat.shape[0]):
 		dati[i] = _interpolate_for_section(static, dat[i,:,:], xlon, xlat)
 
 	psi = _interpolate_for_section(static, ps, xlon, xlat)
 	if not type(p) == type(None):
 		pi = _interpolate_for_section(static, p, xlon, xlat)
-=======
-	for k in range(dat.shape[0]):
-		interp = intp.RectBivariateSpline(static.x[0,:], static.y[yslc,0], dat[k,yslc,:].T)
-		dati[k] = interp.ev(xlon, xlat)
-
-	interp = intp.RectBivariateSpline(static.x[0,:], static.y[yslc,0], ps[yslc,:].T)
-	psi = interp.ev(xlon, xlat)
-	if not type(p) == type(None):
-		interp = intp.RectBivariateSpline(static.x[0,:], static.y[yslc,0], p[yslc,:].T)
-		pi = interp.ev(xlon, xlat)
->>>>>>> f5a05193
 	
 	# 2a. Plot the inset map
 	if not m or type(m) == type(plt):
@@ -154,11 +142,6 @@
 	else:
 		z = static.z
 	
-<<<<<<< HEAD
-	if len(z.shape) > 1:
-		raise Exception('z dimension must be 1-dimensional!')
-	
-=======
 	# If pressure varies horizontally it needs to be interpolated as well
 	if len(z.shape) > 1:
 		zi = np.empty((z.shape[0], len(xlon),))
@@ -168,7 +151,6 @@
 
 		z = zi
 
->>>>>>> f5a05193
 	# 2b. Plot the actual cross section
 	if 'sect_axes' in kwargs:
 		plt.sca(kwargs['sect_axes'])
@@ -198,15 +180,9 @@
 	plt.xlabel('Distance along section [km]')
 
 	# 3. Finish off
-<<<<<<< HEAD
-	__decorate(m, xxy, z, xlon, xlat, slice(None), plev, q, kwargs)
+	__decorate(m, xxy_, z, xlon, xlat, slice(None), plev, q, kwargs)
 	return __output(plev, q, kwargs)
-=======
-	__decorate(m, xxy_, z, xlon, xlat, slice(None), plev, q, kwargs)
-	__output(plev, q, kwargs)
-
-	return
->>>>>>> f5a05193
+
 
 # Section using pressure as vertical coordinate are standard, so provide shortcut
 section = section_p
@@ -653,12 +629,7 @@
 
 		dati = np.empty((dat.shape[0], len(xlon),))
 		for i in range(dat.shape[0]):
-<<<<<<< HEAD
 			dati[i] = _interpolate_for_section(static, dat[i,:,:], xlon, xlat)
-=======
-			interp = intp.RectBivariateSpline(static.x[0,:], static.y[yslc,0], dat[i,yslc,:].T)
-			dati[i] = interp.ev(xlon, xlat)
->>>>>>> f5a05193
 	
 		if type(mask) == np.ndarray:
 			dati[mask] = np.nan
