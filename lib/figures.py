--- conflicted
+++ resolved
@@ -820,7 +820,6 @@
 		u_ = __map_prepare_dat(u, mask, static, kwargs)
 		v_ = __map_prepare_dat(v, mask, static, kwargs)
 
-<<<<<<< HEAD
 		if hasattr(m, 'transform_vector'):
 			if lat[0,0] > lat[-1,0]:
 				ut,vt, xt,yt = m.transform_vector(u_[::-1,:],v_[::-1,:],lon[0,:],lat[::-1,0], 30, 20, returnxy=True)
@@ -828,16 +827,6 @@
 				ut,vt, xt,yt = m.transform_vector(u_,v_,lon[0,:],lat[:,0], 30, 20, returnxy=True)
 
 		else:
-=======
-		if lat[0,0] > lat[1,0]:
-			u_ = u_[::-1,:]
-			v_ = v_[::-1,:]
-			lat = lat[::-1,:]
-
-		try:
-			ut,vt, xt,yt = m.transform_vector(u_,v_,lon[0,:],lat[:,0], 30, 20, returnxy=True)
-		except ValueError:
->>>>>>> c6a6e25b
 			interval = kwargs.pop('vector_space_interval', 15)
 			slc = (slice(interval/2,None,interval), slice(interval/2,None,interval))
 			ut,vt, xt,yt = m.rotate_vector(u_[slc], v_[slc], lon[slc], lat[slc], returnxy=True)
