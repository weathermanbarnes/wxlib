#!/usr/bin/env python
# -*- encoding: utf-8

''' A collection of general plotting functions

These functions have two main aims:

 1. Work around some of the peculiarities and sharp edges of matplotlib.
    This includes making some often-used plot customisation items more easily available 
    by keyword argument, and the automatic concatenation of the 180°E-Meridian to represent
    the periodicity of the data in global contour(f) plots.
 2. Take into account a large repository of default plot configuration, such that
    for example temperatures are by default plotted in a consistent an meaningful way.
'''

from __future__ import absolute_import, unicode_literals, division, print_function

import copy
import re
import types
from io import BytesIO
from PIL import Image

import numpy as np
import scipy.interpolate as intp

import matplotlib.pyplot as plt
import matplotlib.colors
from matplotlib.collections import LineCollection
import mpl_toolkits.basemap
basemap_version = mpl_toolkits.basemap.__version__

from . import settings as s

from .metio import metopen
from .utils import concat1, concat1lonlat, unflatten_lines, sect_gen_points
from .autoscale import autoscale


def _interpolate_for_section(static, dat, xlon, xlat):
	try:
		interp = intp.RectBivariateSpline(static.x[0,:], static.y[::-1,0], dat[::-1,:].T)
	# If interpolation fails, try again, but this time do not assume a structured mesh
	except TypeError:
		points = list(zip(static.x.flat, static.y.flat))
		interp = intp.LinearNDInterpolator(points, dat.flatten())
		points = list(zip(xlon, xlat))
		dati = interp(points)
	# If interpolation successful, get values for given points
	else:
		dati = interp.ev(xlon, xlat)
	
	return dati

def section_p(dat, ps, sect, static, datmap=None, p=None, **kwargs):
	''' Plot a vertical cross section with pressure or log-pressure as the vertical axis

	The plot is highly customisable. It features an inset map showing the location 
	of the cross section on a map. The cross section follows a straight line in the 
	given map projection. Using different map projections one can hence construct cross 
	sections along the following special lines:

	 * Great circle: Use the gnomic projection
	 * Latitude circle: Use a cylindrical projection or plain latlon coordinates
	 * Longitude circle: Use the gnomic projection or plain latlon coordinates
	 * Rhumb lines (loxodromes or lines of constant course): Use the Mercator 
	   projection
	
	For other projections, straight lines generally do not have special properties.

	The data is interpolated along this straight line using equidistant 
	interpolation points. By default the interpolation point distance is about
	25 km, appropriate for cross sections covering larger regions.

	Parameters
	----------
	dat : np.ndarray with the dimensions (z,y,x)
		Data array from which to take the cross section
	ps : np.ndarray with the dimensions (y,x)
		Surface pressure for masking areas below ground
	sect : list of 2-tuples
		List of coordinates defining the cross section
	static : gridlib.grid
		Meta information about the data array, like the grid definition
	datmap : np.ndarray with the dimensions (y,x)
		*Optional*: Data to be displayed on the inset map. 
	p : np.ndarray with the dimensions (y,x)
		*Optional*: Mark the height of a given surface on the cross section
		by supplying its height in pressure coordinates.
	
	Keyword arguments
	-----------------
	plot arguments : all contourf
		For a list of valid arguments refer to :ref:`plot configuration`. Keyword 
		arguments are applied both to the inset map and the main cross section.
	'''

	# 1a. Prepare
	plev, q, kwargs = __prepare_config(kwargs)
	kwargs_map = copy.copy(kwargs)
	mask = __map_create_mask(static, kwargs)
	
	if 'map_axes' in kwargs:
		plt.sca(kwargs['map_axes'])
	else:
		plt.subplot(212)
	m, x, y, lon, lat = __map_setup(mask, static, kwargs)
	
	# Allow both homogenously increasing as well as homogeneously decreasing y axis coordinates
	if y[0,0] > y[1,0]:
		yslc = slice(None,None,-1)
	else:
		yslc = slice(None)
	
	# 1b. Create and interpolate points of the cross section
	xlon, xlat, xxy = sect_gen_points(sect, m, kwargs.pop('section_hor_resolution'))

	dati = np.empty((dat.shape[0], len(xlon),))
	for i in range(dat.shape[0]):
		dati[i] = _interpolate_for_section(static, dat[i,:,:], xlon, xlat)

	psi = _interpolate_for_section(static, ps, xlon, xlat)
	if not type(p) == type(None):
		pi = _interpolate_for_section(static, p, xlon, xlat)
	
	# 2a. Plot the inset map
<<<<<<< HEAD
	xx, xy = m(xlon, xlat)
	if not type(datmap) == type(None):
=======
	if not m or type(m) == type(plt):
		xx, xy = xlon, xlat
	else:
		xx, xy = m(xlon, xlat)
	if not datmap == None: 
>>>>>>> a626b401
		datmap = __map_prepare_dat(datmap, mask, static, kwargs_map)
		__contourf_dat(m, x, y, datmap, q, kwargs_map)
	m.plot(xx, xy, 'k-', linewidth=4)
	
	logp = kwargs.get('logp', False)
	if logp:
		z = np.array([np.log(float(p_)) for p_ in static.z])
		kwargs['ticks'] = z
		kwargs['ticklabels'] = list(static.z)
	else:
		z = static.z
	
	# If pressure varies horizontally it needs to be interpolated as well
	if len(z.shape) > 1:
		zi = np.empty((z.shape[0], len(xlon),))
		for k in range(z.shape[0]):
			interp = intp.RectBivariateSpline(static.x[0,:], static.y[yslc,0], z[k,yslc,:].T)
			zi[k] = interp.ev(xlon, xlat)

		z = zi

	# 2b. Plot the actual cross section
	if 'section_axes' in kwargs:
		plt.sca(kwargs['section_axes'])
	else:
		plt.subplot(211)
	
	if kwargs.get('hook'):
		dati = kwargs.pop('hook')(dati)
	xxy = np.array(xxy)
	if len(xxy.shape) < len(z.shape):
		xxy_ = np.tile(xxy, (z.shape[0], 1))
	else:
		xxy_ = xxy
	__contourf_dat(plt, xxy_/1e3, z, dati, q, kwargs)
	if not type(p) == type(None):
		if logp:
			plt.plot(xxy/1e3, np.log(pi), 'g-', linewidth=2)
		else:
			plt.plot(xxy/1e3, pi, 'g-', linewidth=2)
	#plt.gca().invert_yaxis()
	if logp:
		plt.fill_between(xxy/1e3, np.log(psi), np.log(1100.0), color='k')
	else:
		plt.fill_between(xxy/1e3, psi, 1100.0, color='k')
	plt.ylim(z.max(), z.min())
	plt.ylabel('Pressure [hPa]')
	plt.xlabel('Distance along section [km]')

	# 3. Finish off
	__decorate(m, xxy_, z, xlon, xlat, slice(None), plev, q, kwargs)
	return __output(plev, q, kwargs)


# Section using pressure as vertical coordinate are standard, so provide shortcut
section = section_p


def map(dat, static, **kwargs):
	''' Plot data on a map

	The plot is highly customisable and takes dynlib defaults as well as 
	personal settings into account.

	Parameters
	----------
	dat : np.ndarray with dimensions (y,x)
		Data to be plotted
	static : gridlib.grid
		Meta information about the data array, like the grid definition
	
	Keyword arguments
	-----------------
	plot arguments : all contourf
		For a list of valid arguments refer to :ref:`plot configuration`.
	'''

	if hasattr(plt, '__dynlib_latest_cs'):
		delattr(plt, '__dynlib_latest_cs')

	# 1. Prepare
	plev, q, kwargs = __prepare_config(kwargs)
	mask = __map_create_mask(static, kwargs)

	dat = __map_prepare_dat(dat, mask, static, kwargs)
	
	m, x, y, lon, lat = __map_setup(mask, static, kwargs)
	
	# 2. Plot the actual data
	__contourf_dat(m, x, y, dat, q, kwargs)

	# 3. Finish off
	__decorate(m, x, y, lon, lat, mask, plev, q, kwargs)
	return __output(plev, q, kwargs)


# Helper functions
def setup(**kwargs):
	''' Create a figure object, using some magic to automatically find a suitable size

	To find a suitable size, the following information is used

	 #. If fig_size is set to a tuple, the given fig_size will be used
	 #. If fig_size is set to a number, the aspect ratio of the map projection will be 
	    used to match the given size in square inches.
	 #. If fig_size is set to ``'auto'``, a fig_size of 10 in² is used as a default.
	
	For all of the above cases, the figure size is subsequently adapted: 

	 #. If a colorbar is to be added, the figure size is expanded accordingly to keep 
	    the size of the actual plot constant.
	 #. If a title is to be added, the figure size is expanded accordingly to keep 
	    the size of the actual plot constant.

	Keyword arguments
	-----------------
	plot arguments : all
		For a list of valid arguments refer to :ref:`plot configuration`.
	
	Returns
	-------
	matplotlib.figure.Figure
		Figure object with defined size and plot margins
	'''

	left = 0.01
	right = 0.99
	top = 0.99
	bottom = 0.01

	figsize = kwargs.pop('fig_size')
	dpi = kwargs.get('fig_dpi')

	# Default size: 32 in² at 150dpi gives about 20x20cm image at typical screen resolutions of 100 dpi
	if figsize == 'auto':
		figsize = 32.0 
	
	# Use the aspect ratio of the projection (if given, otherwise 1.5 is used) 
	# to find a good image size
	if type(figsize) == int or type(figsize) == float:
		aspect = kwargs.get('aspect', getattr(kwargs.get('m'), 'aspect', 1.5))
		height = round(np.sqrt(figsize/aspect),1)
		figsize = (aspect*height, height)

	elif not type(figsize) == tuple: 
		raise ValueError("fig_size must be either the string 'auto', a number or a tuple.")
	
	# Adapt figure size automatically if a color bar is added
	if not kwargs.get('cb_disable'): 
		expand = kwargs.get('cb_expand_fig_fraction')
		if kwargs.get('cb_orientation') == 'horizontal':
			figsize = (figsize[0], figsize[1]/(1.0-expand))
		else:
			figsize = (figsize[0]/(1.0-expand), figsize[1])
	
	# Adapt figure size and top margin automatically if a title is added
	if kwargs.get('title'):
		titlesize = 0.3 	# height of the title in inches

		height = figsize[1]
		top = height*top / (height + titlesize)
		figsize = (figsize[0], height + titlesize)

	fio = plt.figure(figsize=figsize, dpi=dpi)
	fio.subplotpars.update(left=left, right=right, top=top, bottom=bottom)

	return fio

def __prepare_config(kwargs):
	''' Make sure kwargs contains a complete contourf plot configuration, 
	filling undefined keys from the dynlib configuration.'''

	plev = kwargs.pop('plev', None)
	q = kwargs.pop('q', None)
	kwargs = s.conf.plotf.merge(plev, q, **kwargs)

	# cmap might be a function returing the cmap; if so generate it now!
	if 'cmap' in kwargs and type(kwargs['cmap']) == types.FunctionType:
		kwargs['cmap'] = kwargs['cmap']()
	
	return plev, q, kwargs

def __line_prepare_config(kwargs):
	''' Make sure kwargs contains a complete contour plot configuration, 
	filling undefined keys from the dynlib configuration.'''

	plev = kwargs.pop('plev', None)
	q = kwargs.pop('q', None)
	kwargs = s.conf.plot.merge(plev, q, **kwargs)
	
	return kwargs

def __map_create_mask(static, kwargs):
	''' Consider masked areas
	
	 1. Explicitly given 
	 2. Orography using instantaneous z
	 3. Orography using climatological z
	'''

	# Potential override by kwarg
	mask = kwargs.pop('mask', None)
	if type(mask) == np.ndarray:
		if static.cyclic_ew:
			mask = concat1(mask)
		return mask

	plev = kwargs.pop('plev', None)
	datZ = kwargs.pop('Zdata', None)
	
	if plev and not type(datZ) == np.ndarray:
		f,datZ = metopen(s.conf.file_agg % {'agg': 'all', 'time': '%d-%d' % (s.conf.years[0],s.conf.years[-1]), 'plev': plev, 'q': 'Z'}, 'z', no_static=True)
		if f: f.close()
	if type(datZ) == np.ndarray:
		mask = datZ[:,:] < static.oro[:,:]
		if static.cyclic_ew:
			mask = concat1(mask)
	else:
		mask = slice(1,0)
	
	return mask

def __map_prepare_dat(dat, mask, static, kwargs):
	''' Prepare the data to be plotted '''

	if kwargs.get('hook'):
		dat = kwargs.pop('hook')(dat)
	
	if static.cyclic_ew:
		dat = concat1(dat)
	
	dat[mask] = np.nan

	return dat

def __map_setup(mask, static, kwargs):
	''' Setup the map projection and draw the lat/lon grid '''

	if static.cyclic_ew:
		lon, lat = concat1lonlat(static.x, static.y)
		concat = concat1
	else:
		lon, lat = static.x, static.y
		concat = lambda x: x
	
	m = kwargs.pop('m')
	if not m:
		m = plt
		x, y = lon, lat
	
	else:
		m = m()
		x, y = m(lon,lat)
	
		lines = m.drawcoastlines(color=kwargs.pop('coastcolor'))
		alpha = kwargs.pop('coast_alpha', None)
		if alpha:
			lines.set_alpha(alpha)

		gridcolor = kwargs.pop('gridcolor')
		if gridcolor:
			meridians = kwargs.pop('meridians', range(0,360,30))
			parallels = kwargs.pop('parallels', range(-75,76,15))
			latmax = kwargs.pop('grid_latmax', parallels[-1])
			alpha = kwargs.pop('grid_alpha', None)
			linestyle = kwargs.pop('grid_linestyle', None)
			dashes = kwargs.pop('grid_dashes', [10, 15])
			
			items = m.drawmeridians(meridians, color=gridcolor, latmax=latmax, dashes=dashes)
			for lines, text in items.values():
				for line in lines:
					if alpha:
						line.set_alpha(alpha)
					if linestyle:
						line.set_linestyle(linestyle)

			items = m.drawparallels(parallels, color=gridcolor, latmax=latmax, dashes=dashes)
			for lines, text in items.values():
				for line in lines:
					if alpha:
						line.set_alpha(alpha)
					if linestyle:
						line.set_linestyle(linestyle)
	
	# Before that the latlon-keyword had no effect :-(
	if basemap_version >= '1.0.7':
		x, y = lon, lat
	
	orocolor = kwargs.pop('orocolor')
	if orocolor:
		m.contour(x, y, concat(static.oro), kwargs.pop('oroscale'), latlon=True, colors=orocolor, 
				alpha=kwargs.pop('oroalpha'), zorder=2)
		plt.gca().set_aspect('equal')
	if type(mask) == np.ndarray:
		m.contourf(x, y, mask, latlon=True, colors=kwargs.pop('maskcolor'))
		plt.gca().set_aspect('equal')
	
	return m, x, y, lon, lat

def __contourf_dat(m, x, y, dat, q, kwargs):
	''' Plot the actual data '''

	hatch = kwargs.pop('hatches')
	scale = kwargs.pop('scale')
	if type(scale) == str and scale == 'auto':
		scale = autoscale(dat, **kwargs)
	
	if kwargs.get('tile'):
		if not 'edgecolors' in kwargs:
			kwargs['edgecolors'] = 'none'
		if not type(kwargs.get('colors')) == type(None) and type(kwargs.get('cmap')) == type(None):
			if not type(scale) == int:
				colors = list(kwargs.get('colors'))
				repeat = len(scale) // len(colors) + 1
				kwargs['cmap'] = matplotlib.colors.ListedColormap(colors*repeat)
			else:
				kwargs['cmap'] = matplotlib.colors.ListedColormap(kwargs.get('colors'))
		if not type(scale) == int:
			cmap = plt.get_cmap(kwargs['cmap'])
			#cmap.set_bad(alpha=0)
			#cmap.set_over(alpha=0)
			#cmap.set_under(alpha=0)
			kwargs['norm'] = matplotlib.colors.BoundaryNorm(scale, cmap.N)
			kwargs['cmap'] = cmap

		pkwargs = ['cmap', 'norm', 'vmin', 'vmax', 'edgecolors', 'alpha', 'clim', ]
		pkwargs = { key: kwargs.get(key, None) for key in pkwargs }
		datm = np.ma.masked_where(np.isnan(dat), dat)
		cs = m.pcolormesh(x, y, datm, latlon=True, zorder=1, **pkwargs)
	elif kwargs.get('tri'):
		cs = m.contourf(x.flatten(), y.flatten(), dat.flatten(), scale, latlon=True, zorder=1, **kwargs)
	else:
		cs = m.contourf(x, y, dat, scale, latlon=True, zorder=1, **kwargs)
	
	plt.gca().set_aspect('equal')

	# Maximise contrast, by making sure that the last colors of the colorbar 
	# actually are identical to the first/last color in the colormap
	if not type(scale) == int:
		extend = kwargs.get('extend')
		if extend == 'both':
			cs.set_clim(scale[0], scale[-1])
		elif extend == 'max':
			cs.set_clim((scale[0]+scale[1])/2.0, scale[-1])
		elif extend == 'min':
			cs.set_clim(scale[0], (scale[-2]+scale[-1])/2.0)
		else:
			cs.set_clim((scale[0]+scale[1])/2.0, (scale[-2]+scale[-1])/2.0)
	
	if not kwargs.get('cb_disabled'):
		plt.__dynlib_latest_cs = cs
		plt.__dynlib_latest_cs_kwargs = kwargs
		plt.__dynlib_latest_cs_q = q
	
	return

def __decorate(m, x, y, lon, lat, mask, plev, q, kwargs):
	''' Add "decorations": colorbar, legends, overlays and a title'''

<<<<<<< HEAD
	if not kwargs.pop('cb_disable'):
		orient = kwargs.pop('cb_orientation')
		spacing = kwargs.pop('cb_tickspacing')
		shrink = kwargs.pop('cb_shrink')
		expand = kwargs.pop('cb_expand_fig_fraction')
		padding = kwargs.pop('cb_expand_pad_fraction', 0.2)
		axes = kwargs.pop('cb_axes', None)

		pad = expand * padding
		frac = expand * (1-padding)
	
		if axes:
			cb = plt.colorbar(cax=axes, ticks=kwargs.pop('ticks'), orientation=orient)
		else:
			cb = plt.colorbar(ticks=kwargs.pop('ticks'), orientation=orient, 
=======
	#legend_labels = kwargs.pop('legend_labels', None)
	#if legend_labels:
	#	plt.legend([], legend_labels)
	
	for overlay in kwargs.pop('overlays'):
		overlay(m, x,y, lon,lat, zorder=3, mask=mask)
	
	if hasattr(plt, '__dynlib_latest_cs'):
		cbkwargs = plt.__dynlib_latest_cs_kwargs

		orient = cbkwargs.pop('cb_orientation')
		spacing = cbkwargs.pop('cb_tickspacing')
		shrink = cbkwargs.pop('cb_shrink')
		expand = cbkwargs.pop('cb_expand_fig_fraction')
		padding = cbkwargs.pop('cb_expand_pad_fraction', 0.2)
		
		pad = expand * padding
		frac = expand * (1-padding)

		cb = plt.colorbar(plt.__dynlib_latest_cs, ticks=cbkwargs.pop('ticks'), orientation=orient, 
>>>>>>> a626b401
				shrink=shrink, pad=pad, fraction=frac, spacing=spacing)
		if cbkwargs.get('ticklabels'): 
			if not orient == 'vertical':
				cb.ax.set_xticklabels(cbkwargs.pop('ticklabels'))
			else:
				cb.ax.set_yticklabels(cbkwargs.pop('ticklabels'))
		if cbkwargs.get('cb_label'):
			if not orient == 'vertical':
				cb.ax.set_xlabel(cbkwargs.pop('cb_label'))
			else:
				cb.ax.set_ylabel(cbkwargs.pop('cb_label'))
	
	if kwargs.get('mark'):
		lons, lats = kwargs.pop('mark')
		mark_kwargs = kwargs.pop('mark_conf', dict(marker='o', facecolors=(1,1,1,0), 
				edgecolors='k', linewidths=3, size=484))
		size = mark_kwargs.pop('size')
		m.scatter(lons, lats, size, latlon=True, zorder=3, **mark_kwargs)
	
	if kwargs.get('title'):
		title = kwargs.pop('title')
		if title == 'auto':
			title = u'%s @ %s' % (s.conf.q_long.get(q, q), plev)
			if kwargs.get('name'):
				title += u' for %s' % kwargs.get('name')

		plt.title(title)
	
	return

def __output(plev, q, kwargs):
	''' Save and/or show the plot '''

	dpi = kwargs.pop('fig_dpi')
	if kwargs.get('save'):
		if hasattr(plt, '__dynlib_latest_cs_q'): 
			q = plt.__dynlib_latest_cs_q
		filename = kwargs.pop('save')
		if filename == 'auto':
			filename = '%s_%s_%s.%s' % (q, plev, __safename(kwargs.get('name', 'unnamed')), s.conf.plotformat)
		if kwargs.get('name_prefix'):
			filename = '%s_%s' % (kwargs.pop('name_prefix'), filename)
		
		# If png: Use adaptive palette to save space
		if filename[-3:] == 'png':
			imgstr = BytesIO()
			plt.savefig(imgstr, format='png', dpi=dpi)
			imgstr.seek(0)
			img = Image.open(imgstr)
			img_adaptive = img.convert('RGB').convert('P', palette=Image.ADAPTIVE)
			img_adaptive.save('%s/%s' % (s.conf.plotpath, filename), format='PNG')

		else:
			plt.savefig('%s/%s' % (s.conf.plotpath, filename), dpi=dpi)
	
	if kwargs.pop('show'):
		plt.show()
	
	if kwargs.pop('_return', False):
		imgstr = BytesIO()
		plt.savefig(imgstr, format='png', dpi=dpi)
		return imgstr
	
	return


def __safename(name):
	''' Make a plot name suitable and safe to be used as a file name segment '''

	name = name.lower()
	
	# Month names to numbers for sorting
	to_replace = {'jan': '01', 'feb': '02', 'mar': '03', 'apr': '04', 'mai': '05', 'jun': '06',
			'jul': '07', 'aug': '08', 'sep': '09', 'oct': '10', 'nov': '11', 'dec': '12'}
	# Replace some critical characters
	to_replace.update({u'æ': 'ae', u'ø': 'oe', u'å': 'aa', u'ä': 'ae', u'ö': 'oe', u'ü': 'ue', u'ß': 'ss'})

	for from_, to in to_replace.items():
		name = name.replace(from_, to)
	
	# Remove anything else that does not fit in the set {A-Z, a-z, 0-9, _, -, @}
	name = re.sub('([^A-Za-z0-9_\-@]+)', '_', name)

	return name
	


###############################################
# Overlays

def section_overlay_contour(dat, static, **kwargs):
	''' Overlay contours onto a section
	
	Parameters
	----------
	dat : np.ndarray with dimensions (z,y,x)
		Data to be plotted
	static : gridlib.grid
		Meta information about the data array, like the grid definition
	
	Keyword arguments
	-----------------
	plot arguments : all contour
		For a list of valid arguments refer to :ref:`plot configuration`.
	
	Returns
	-------
	function
		Overlay as a callable function
	'''

	kwargs = __line_prepare_config(kwargs)

	def overlay(m, xxy, z, xlon, xlat, zorder, mask=None):
		# Allow both homogenously increasing as well as homogeneously decreasing y axis coordinates
		if static.y[0,0] > static.y[1,0]:
			yslc = slice(None,None,-1)
		else:
			yslc = slice(None)

		dati = np.empty((dat.shape[0], len(xlon),))
		for i in range(dat.shape[0]):
			dati[i] = _interpolate_for_section(static, dat[i,:,:], xlon, xlat)
	
		if type(mask) == np.ndarray:
			dati[mask] = np.nan
		scale = kwargs.pop('scale')
		cs =  plt.contour(xxy/1e3, z, dati, scale, **kwargs)

		labels = kwargs.pop('contour_labels')
		if labels:
			plt.clabel(cs, kwargs.pop('contour_labels_scale', scale),
					fontsize=kwargs.pop('contour_labels_fontsize', 12), 
					fmt=kwargs.pop('contour_labels_format', '%1.1f'),
					inline=kwargs.pop('contour_labels_inline', True), 
					inline_spacing=kwargs.pop('contour_labels_inline_spacing', 2)
			)

		return

	return overlay


def map_overlay_contour(dat, static, **kwargs):  
	''' Overlay contours onto a map
	
	Parameters
	----------
	dat : np.ndarray with dimensions (z,y,x)
		Data to be plotted
	static : gridlib.grid
		Meta information about the data array, like the grid definition
	
	Keyword arguments
	-----------------
	plot arguments : all contour
		For a list of valid arguments refer to :ref:`plot configuration`.
	
	Returns
	-------
	function
		Overlay as a callable function
	'''

	if static.cyclic_ew:
		x_, y_ = concat1lonlat(static.x, static.y)
	else:
		x_, y_ = static.x, static.y
	
	kwargs = __line_prepare_config(kwargs)
	owngrid = kwargs.pop('owngrid', False)
	
	def overlay(m, x, y, lon, lat, zorder, mask=None):
		if owngrid:
			mask = __map_create_mask(static, kwargs)
			dat_ = __map_prepare_dat(dat, mask, static, kwargs)
			m, x, y, lon, lat = __map_setup(mask, static, kwargs)
		else:
			dat_ = __map_prepare_dat(dat, mask, static, kwargs)

		if type(mask) == np.ndarray:
			dat_[mask] = np.nan
		scale = kwargs.pop('scale')
		if type(scale) == str and scale == 'auto':
			scale = autoscale(dat_, **kwargs)
		cs =  m.contour(x_, y_, dat_, scale, latlon=True, **kwargs)
		plt.gca().set_aspect('equal')

		labels = kwargs.pop('contour_labels')
		if labels:
			plt.clabel(cs, kwargs.pop('contour_labels_scale', scale),
					fontsize=kwargs.pop('contour_labels_fontsize', 12), 
					fmt=kwargs.pop('contour_labels_format', '%1.1f'),
					inline=kwargs.pop('contour_labels_inline', True), 
					inline_spacing=kwargs.pop('contour_labels_inline_spacing', 2)
			)

		return

	return overlay


def map_overlay_lines(lines, loff, static, **kwargs):  
	''' Overlay lines onto a map
	
	Parameters
	----------
	lines : np.ndarray with dimensions (pointindex,infotype)
		Line position array
	loff : np.ndarray with dimension (lineindex)
		Line offset array, a list of starting point indexes
	static : gridlib.grid
		Meta information about the data array, like the grid definition
	
	Keyword arguments
	-----------------
	plot arguments : all contour
		For a list of valid arguments refer to :ref:`plot configuration`.
	
	Returns
	-------
	function
		Overlay as a callable function
	'''

	kwargs = __line_prepare_config(kwargs)

	lns = unflatten_lines(lines, loff, static)

	def overlay(m, x, y, lon, lat, zorder, mask=None):
		# TODO: Convert to latlon=True system
		for ln in lns:
			xfr, yfr = m(ln[:,0], ln[:,1])
			m.plot(xfr, yfr, kwargs['linecolor'], linewidth=kwargs.get('linewidth', 2), 
					alpha=kwargs.get('alpha', 1))

		return

	return overlay


def map_overlay_clines(lines, cdat, loff, static, **kwargs):
	''' Overlay colorful lines onto a map

	In comparison with ``map_overlay_lines``, this function takes an additional
	cdat argument providing the data basis for coloring the lines using a color map.
	
	Parameters
	----------
	lines : np.ndarray with dimensions (pointindex,infotype)
		Line position array
	cdat : np.ndarray with dimensions (pointindex)
	loff : np.ndarray with dimension (lineindex)
		Line offset array, a list of starting point indexes
	static : gridlib.grid
		Meta information about the data array, like the grid definition
	
	Keyword arguments
	-----------------
	plot arguments : all contour
		For a list of valid arguments refer to :ref:`plot configuration`.
	
	Returns
	-------
	function
		Overlay as a callable function
	'''

	kwargs = __line_prepare_config(kwargs)

	lns = unflatten_lines(lines, loff, minlength=0)

	norm = plt.Normalize()
	norm.autoscale(cdat)

	def overlay(m, x, y, lon, lat, zorder, mask=None):
		for ln in lns:
			xfr, yfr = m(ln[:,0], ln[:,1])

			points = np.array([xfr, yfr]).T.reshape(-1, 1, 2)
			segments = np.concatenate([points[:-1], points[1:]], axis=1)

			lc = LineCollection(segments, array=cdat, 
					cmap=kwargs.get('cmap'), norm=norm,
					linewidth=kwargs.get('linewidth'), alpha=kwargs.get('alpha'),
			)
			plt.gca().add_collection(lc)

		return

	return overlay



def map_overlay_dots(lons, lats, static, **kwargs):  
	''' Overlay dots onto a map
	
	Parameters
	----------
	xidxs, yidxs : np.ndarrays with dimension (pointindex)
		Dot position lists
	static : gridlib.grid
		Meta information about the data array, like the grid definition
	
	Keyword arguments
	-----------------
	plot arguments : all contour
		For a list of valid arguments refer to :ref:`plot configuration`.
	
	Returns
	-------
	function
		Overlay as a callable function
	'''

	kwargs = __line_prepare_config(kwargs)

	def overlay(m, x, y, lon, lat, zorder, mask=None):
		# TODO: Convert to latlon=True system
		xfr, yfr = m(lons, lats)
		m.scatter(xfr, yfr, kwargs.get('linewidth',9), marker='.', edgecolors=kwargs['linecolor'])

		return

	return overlay


def map_overlay_shading(dat, static, **kwargs):  
	''' Overlay additional shading onto a map

	Parameters
	----------
	dat : np.ndarrays with dimensions (y,x)
		Data to be plotted
	static : gridlib.grid
		Meta information about the data array, like the grid definition
	
	Keyword arguments
	-----------------
	plot arguments : all contourf except ``overlay``
		For a list of valid arguments refer to :ref:`plot configuration`.
	
	Returns
	-------
	function
		Overlay as a callable function
	'''

	plev, q, kwargs = __prepare_config(kwargs)

	def overlay(m, x, y, lon, lat, zorder, mask=None):
		dat_ = __map_prepare_dat(dat, mask, static, kwargs)

		# TODO: What about an additional colorbar for this data?
		__contourf_dat(m, x, y, dat_, q, kwargs)

		return

	return overlay

def map_overlay_barbs(u, v, static, **kwargs):  
	''' Overlay wind barbs onto a map

	For rotated grids (as far as supported by gridlib), vectors will be 
	rotated back automatically.

	Parameters
	----------
	u : np.ndarrays with dimensions (y,x)
		x-component of the vector to be plotted.
	v : np.ndarrays with dimensions (y,x)
		y-component of the vector to be plotted.
	static : gridlib.grid
		Meta information about the data array, like the grid definition
	
	Keyword arguments
	-----------------
	plot arguments : all contour except ``overlay``
		For a list of valid arguments refer to :ref:`plot configuration`.
	
	Returns
	-------
	function
		Overlay as a callable function
	'''
	
	kwargs = __line_prepare_config(kwargs)

	def overlay(m, x, y, lon, lat, zorder, mask=None):
		u_ = __map_prepare_dat(u, mask, static, kwargs)
		v_ = __map_prepare_dat(v, mask, static, kwargs)

		# Respect rotated coordinate systems (otherweise returned unchanged)
		u_, v_ = static.unrotate_vector(u_, v_)

		try:
			if lat[0,0] > lat[-1,0]:
				ut,vt, xt,yt = m.transform_vector(u_[::-1,:],v_[::-1,:],lon[0,:],lat[::-1,0], 30, 20, returnxy=True)
			else:
				ut,vt, xt,yt = m.transform_vector(u_,v_,lon[0,:],lat[:,0], 30, 20, returnxy=True)

		except (AttributeError, ValueError):
			interval = kwargs.pop('vector_space_interval', 15)
			slc = (slice(interval//2,None,interval), slice(interval//2,None,interval))
			ut,vt, xt,yt = m.rotate_vector(u_[slc], v_[slc], lon[slc], lat[slc], returnxy=True)
		
		m.barbs(xt, yt, ut, vt, length=6, linewidth=0.5, zorder=3)
	
	return overlay

def map_overlay_quiver(u, v, static, **kwargs):
	''' Overlay quiver vectors onto a map

	For rotated grids (as far as supported by gridlib), vectors will be 
	rotated back automatically.

	Parameters
	----------
	u : np.ndarrays with dimensions (y,x)
		x-component of the vector to be plotted.
	v : np.ndarrays with dimensions (y,x)
		y-component of the vector to be plotted.
	static : gridlib.grid
		Meta information about the data array, like the grid definition
	
	Keyword arguments
	-----------------
	plot arguments : all contour except ``overlay``
		For a list of valid arguments refer to :ref:`plot configuration`.
	
	Returns
	-------
	function
		Overlay as a callable function
	'''
	
	kwargs = __line_prepare_config(kwargs)

	def overlay(m, x, y, lon, lat, zorder, mask=None):
		u_ = __map_prepare_dat(u, mask, static, kwargs)
		v_ = __map_prepare_dat(v, mask, static, kwargs)
		
		# Respect rotated coordinate systems (otherweise returned unchanged)
		u_, v_ = static.unrotate_vector(u_, v_)

		try:
			ut,vt, xt,yt = m.transform_vector(u_[::-1,:],v_[::-1,:],lon[0,:],lat[::-1,0], 30, 20, returnxy=True)
		except (AttributeError, ValueError):
			interval = kwargs.pop('vector_space_interval', 15)
			slc = (slice(interval//2,None,interval), slice(interval//2,None,interval))
			ut,vt, xt,yt = m.rotate_vector(u_[slc], v_[slc], lon[slc], lat[slc], returnxy=True)
		
		m.quiver(xt, yt, ut, vt, zorder=3, scale=kwargs.pop('quiver_length', None), scale_units='width',
				linewidths=kwargs.pop('linewidths', None))
	
	return overlay

def map_overlay_dilatation(defabs, defang, static, **kwargs):
	''' Overlay dilatation axes onto a map

	For rotated grids (as far as supported by gridlib), orientations will be 
	rotated back automatically.

	Parameters
	----------
	defabs : np.ndarrays with dimensions (y,x)
		Magnitude of the dilatation
	defang : np.ndarrays with dimensions (y,x)
		Orientation of the dilatation
	static : gridlib.grid
		Meta information about the data array, like the grid definition
	
	Keyword arguments
	-----------------
	plot arguments : all contour except ``overlay``
		For a list of valid arguments refer to :ref:`plot configuration`.
	
	Returns
	-------
	function
		Overlay as a callable function
	'''

	kwargs = __line_prepare_config(kwargs)

	def overlay(m, x, y, lon, lat, zorder, mask=None):
		defdex = np.cos(defang[:,:]) *defabs
		defdey = np.sin(defang[:,:]) *defabs
	
		defdex = __map_prepare_dat(defdex, mask, static, copy.copy(kwargs))
		defdey = __map_prepare_dat(defdey, mask, static, kwargs)

		# Respect rotated coordinate systems (otherweise returned unchanged)
		defdex, defdey = static.unrotate_vector(defdex, defdey)

		try:
			Nvecx = 27
			Nvecy = 18
			ut,vt,xt,yt = m.transform_vector(defdex[::-1,:],defdey[::-1,:],lon[0,:],lat[::-1,0], Nvecx, Nvecy, returnxy=True)
			qscale = 420
		except AttributeError:
			interval = kwargs.pop('vector_space_interval', 15)
			slc = (slice(interval//2,None,interval), slice(interval//2,None,interval))
			ut,vt,xt,yt = defdex[slc],defdey[slc],x[slc],y[slc]
			qscale = 72
		except ValueError:
			interval = kwargs.pop('vector_space_interval', 15)
			slc = (slice(interval//2,None,interval), slice(interval//2,None,interval))
			ut,vt,xt,yt = m.rotate_vector(defdex[slc],defdey[slc],lon[slc],lat[slc], returnxy=True)
			qscale = 840

		m.quiver(xt, yt, ut, vt, zorder=4, scale=qscale, alpha=0.85, 
				linewidths=kwargs.get('linewidths', None))
		m.quiver(xt, yt, -ut, -vt, zorder=4, scale=qscale, alpha=0.85, 
				linewidths=kwargs.pop('linewidths', None))

	return overlay

def map_overlay_latlonbox(lon0, lon1, lat0, lat1, vertices=30, **kwargs):
	''' Overlay dots onto a map
	
	Parameters
	----------
	lon0, lon1 : float or None
		Longitude of the west and east boundary
	lat0, lat1 : float or None
		Latitude of the north and south boundary
	vertices : int
		How many interpolation points should be used to approximate the potentially
		curved sections of the latitude or longitude circles?

	Keyword arguments
	-----------------
	plot arguments : all contour
		For a list of valid arguments refer to :ref:`plot configuration`.
	
	Returns
	-------
	function
		Overlay as a callable function
	'''

	def overlay(m, x, y, lon, lat, zorder, mask=None):
		if lat0:
			lat0_ = lat0
		else:
			lat0_ = -90.0
		if lat1:
			lat1_ = lat1
		else:
			lat1_ = 90.0

		# Western boundary
		if lon0:
			m.plot(np.ones((vertices,))*lon0, np.linspace(lat0_,lat1_,vertices), latlon=True, **kwargs)
			lon0_ = lon0
		else: 
			lon0_ = -180.0
		# Eastern boundary
		if lon1:
			m.plot(np.ones((vertices,))*lon1, np.linspace(lat0_,lat1_,vertices), latlon=True, **kwargs)
			lon1_ = lon1
		else:
			lon1_ = 180.0

		# Southern boundary
		if lat0:
			m.plot(np.linspace(lon0_,lon1_,vertices), np.ones((vertices,))*lat0, latlon=True, **kwargs)
		# Northern boundary
		if lat1:
			m.plot(np.linspace(lon0_,lon1_,vertices), np.ones((vertices,))*lat1, latlon=True, **kwargs)

		return

	return overlay


# that's it<|MERGE_RESOLUTION|>--- conflicted
+++ resolved
@@ -124,16 +124,11 @@
 		pi = _interpolate_for_section(static, p, xlon, xlat)
 	
 	# 2a. Plot the inset map
-<<<<<<< HEAD
-	xx, xy = m(xlon, xlat)
-	if not type(datmap) == type(None):
-=======
 	if not m or type(m) == type(plt):
 		xx, xy = xlon, xlat
 	else:
 		xx, xy = m(xlon, xlat)
-	if not datmap == None: 
->>>>>>> a626b401
+	if not type(datmap) == type(None): 
 		datmap = __map_prepare_dat(datmap, mask, static, kwargs_map)
 		__contourf_dat(m, x, y, datmap, q, kwargs_map)
 	m.plot(xx, xy, 'k-', linewidth=4)
@@ -383,7 +378,6 @@
 	if not m:
 		m = plt
 		x, y = lon, lat
-	
 	else:
 		m = m()
 		x, y = m(lon,lat)
@@ -483,7 +477,7 @@
 		else:
 			cs.set_clim((scale[0]+scale[1])/2.0, (scale[-2]+scale[-1])/2.0)
 	
-	if not kwargs.get('cb_disabled'):
+	if not kwargs.get('cb_disable'):
 		plt.__dynlib_latest_cs = cs
 		plt.__dynlib_latest_cs_kwargs = kwargs
 		plt.__dynlib_latest_cs_q = q
@@ -493,27 +487,6 @@
 def __decorate(m, x, y, lon, lat, mask, plev, q, kwargs):
 	''' Add "decorations": colorbar, legends, overlays and a title'''
 
-<<<<<<< HEAD
-	if not kwargs.pop('cb_disable'):
-		orient = kwargs.pop('cb_orientation')
-		spacing = kwargs.pop('cb_tickspacing')
-		shrink = kwargs.pop('cb_shrink')
-		expand = kwargs.pop('cb_expand_fig_fraction')
-		padding = kwargs.pop('cb_expand_pad_fraction', 0.2)
-		axes = kwargs.pop('cb_axes', None)
-
-		pad = expand * padding
-		frac = expand * (1-padding)
-	
-		if axes:
-			cb = plt.colorbar(cax=axes, ticks=kwargs.pop('ticks'), orientation=orient)
-		else:
-			cb = plt.colorbar(ticks=kwargs.pop('ticks'), orientation=orient, 
-=======
-	#legend_labels = kwargs.pop('legend_labels', None)
-	#if legend_labels:
-	#	plt.legend([], legend_labels)
-	
 	for overlay in kwargs.pop('overlays'):
 		overlay(m, x,y, lon,lat, zorder=3, mask=mask)
 	
@@ -528,9 +501,11 @@
 		
 		pad = expand * padding
 		frac = expand * (1-padding)
-
-		cb = plt.colorbar(plt.__dynlib_latest_cs, ticks=cbkwargs.pop('ticks'), orientation=orient, 
->>>>>>> a626b401
+	
+		if axes:
+			cb = plt.colorbar(cax=axes, ticks=cbkwargs.pop('ticks'), orientation=orient)
+		else:
+			cb = plt.colorbar(ticks=cbkwargs.pop('ticks'), orientation=orient, 
 				shrink=shrink, pad=pad, fraction=frac, spacing=spacing)
 		if cbkwargs.get('ticklabels'): 
 			if not orient == 'vertical':
@@ -542,6 +517,9 @@
 				cb.ax.set_xlabel(cbkwargs.pop('cb_label'))
 			else:
 				cb.ax.set_ylabel(cbkwargs.pop('cb_label'))
+	
+	for overlay in kwargs.pop('overlays'):
+		overlay(m, x,y, lon,lat, zorder=3, mask=mask)
 	
 	if kwargs.get('mark'):
 		lons, lats = kwargs.pop('mark')
