#! /usr/bin/python
#  -*- encoding: utf-8

<<<<<<< HEAD
plevs  = ['pt350'] #['pt350','pt330','pt315','pt300']
years = [1981]
#years = range(1979,2011) #nb end with final year+1
#plevs=['pt350']
#years=[1979]
=======
import numpy as np
import math

plevs  = ['100','200','300','400','500','550','600','650','700','750','800','850','900','950','1000']
years = range(1979,2012)
>>>>>>> 2e5cd79d

q = {'defabs': 'defabs', 'defang': 'defang', 'm': 'mont', 'p': 'pres',
	'u': 'u', 'v': 'v', 'Z': 'z' }
_rose = [17,]
_rose.extend(range(-18,18))
bins = { #'defabs': np.array([0, 1, 2, 3, 4, 5, 6, 7, 8, 9, 10, 12, 14, 16, 18, 20, 22.5, 25, 27.5, 30, 35, 40, 45, 50, 60, 70, 80, 90, 100, 120, 140, 160, 180, 200, 225, 250, 275, 300, 350, 400, 450, 500])*1.0e-6,
	'defang': np.array(_rose)*math.pi/36.0+math.pi/72.0, }

<<<<<<< HEAD
datapath = ['/Data/gfi/users/tsp065/students/amu006/clim', '/Data/gfi/users/tsp065/students/amu006/rwbdata', '/Data/gfi/work/csp001/deformation', '/scratch/reanalysis', '/media/work/reanalysis/highres', '/Data/gfi/share/Reanalyses/ERA_INTERIM/6HOURLY']
file_std   = 'ei.ans.%d.%d.%s'
file_stat  = 'ei.ans.%d.%d.%s.stat'
file_mstat = 'ei.ans.stat.%d.%s'

file_clim = 'ei.ans.%s.%s_clim' # eg (plev, 'strain')

# Cut out     times        lats         longitudes
std_slice = (slice(None), slice(None), slice(None))

#  the end
=======
datapath = ['./', '/work/csp001/deformation', '/scratch/csp001/deformation', '/Data/gfi/work/csp001/deformation', '/Data/gfi/scratch/csp001/deformation', '/Data/gfi/share/Reanalyses/ERA_INTERIM/6HOURLY']
file_std   = 'ei.ans.%d.%s.%s'
file_stat  = 'ei.ans.%d.%s.%s.stat'
file_mstat = 'ei.ans.stat.%s.%s'

# Cut out    all times   all latitudes all longitudes
std_slice = (slice(None), slice(None), slice(None))
>>>>>>> 2e5cd79d

# Useful Slices:
# start 29 jan 0600  slice(114,313)
# jan and feb slice(None,232)<|MERGE_RESOLUTION|>--- conflicted
+++ resolved
@@ -1,19 +1,12 @@
 #! /usr/bin/python
 #  -*- encoding: utf-8
 
-<<<<<<< HEAD
-plevs  = ['pt350'] #['pt350','pt330','pt315','pt300']
-years = [1981]
-#years = range(1979,2011) #nb end with final year+1
-#plevs=['pt350']
-#years=[1979]
-=======
+
 import numpy as np
 import math
 
 plevs  = ['100','200','300','400','500','550','600','650','700','750','800','850','900','950','1000']
 years = range(1979,2012)
->>>>>>> 2e5cd79d
 
 q = {'defabs': 'defabs', 'defang': 'defang', 'm': 'mont', 'p': 'pres',
 	'u': 'u', 'v': 'v', 'Z': 'z' }
@@ -22,28 +15,12 @@
 bins = { #'defabs': np.array([0, 1, 2, 3, 4, 5, 6, 7, 8, 9, 10, 12, 14, 16, 18, 20, 22.5, 25, 27.5, 30, 35, 40, 45, 50, 60, 70, 80, 90, 100, 120, 140, 160, 180, 200, 225, 250, 275, 300, 350, 400, 450, 500])*1.0e-6,
 	'defang': np.array(_rose)*math.pi/36.0+math.pi/72.0, }
 
-<<<<<<< HEAD
-datapath = ['/Data/gfi/users/tsp065/students/amu006/clim', '/Data/gfi/users/tsp065/students/amu006/rwbdata', '/Data/gfi/work/csp001/deformation', '/scratch/reanalysis', '/media/work/reanalysis/highres', '/Data/gfi/share/Reanalyses/ERA_INTERIM/6HOURLY']
+datapath = ['./', '/work/csp001/deformation', '/scratch/csp001/deformation', '/Data/gfi/work/csp001/deformation', '/Data/gfi/scratch/csp001/deformation', '/Data/gfi/share/Reanalyses/ERA_INTERIM/6HOURLY']
 file_std   = 'ei.ans.%d.%d.%s'
 file_stat  = 'ei.ans.%d.%d.%s.stat'
 file_mstat = 'ei.ans.stat.%d.%s'
 
-file_clim = 'ei.ans.%s.%s_clim' # eg (plev, 'strain')
-
-# Cut out     times        lats         longitudes
+# Cut out     times        lats         lons
 std_slice = (slice(None), slice(None), slice(None))
 
-#  the end
-=======
-datapath = ['./', '/work/csp001/deformation', '/scratch/csp001/deformation', '/Data/gfi/work/csp001/deformation', '/Data/gfi/scratch/csp001/deformation', '/Data/gfi/share/Reanalyses/ERA_INTERIM/6HOURLY']
-file_std   = 'ei.ans.%d.%s.%s'
-file_stat  = 'ei.ans.%d.%s.%s.stat'
-file_mstat = 'ei.ans.stat.%s.%s'
-
-# Cut out    all times   all latitudes all longitudes
-std_slice = (slice(None), slice(None), slice(None))
->>>>>>> 2e5cd79d
-
-# Useful Slices:
-# start 29 jan 0600  slice(114,313)
-# jan and feb slice(None,232)+# the end