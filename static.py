--- conflicted
+++ resolved
@@ -1,15 +1,9 @@
 #! /usr/bin/python
 #  -*- encoding: utf-8
 
-<<<<<<< HEAD
 plevs  = ['pt315']
 years = [2009]
-=======
-import numpy as np
 
-plevs  = np.array([100,200,300,400,500,550,600,650,700,750,800,850,900,950,1000])
-years = range(1979,2009)
->>>>>>> eb9254b1
 
 q = {'defabs': 'defabs', 'defang': 'defang',
 	'u': 'u', 'v': 'v', 'Z': 'z' }
