#!/usr/bin/python
# -*- encoding: utf-8

import copy
import numpy as np
import matplotlib.pyplot as plt
import matplotlib as mpl
from mpl_toolkits.basemap import Basemap, cm as bmcm
from metopen import metopen
from utils import concat1

import static as c
import stats


# globally useful
f, oro = metopen('static', 'oro', cut=c.std_slice[1:])
oro = concat1(oro)
s   = oro.shape
lat = np.tile(f['lat'][c.std_slice[1]], (s[1],1)).T
lon = np.tile(f['lon'][c.std_slice[2]], (s[0],1))
lon = concat1(lon)
lon[:,-1] += 360
f.close()

orolevs = range(-19000,51000,2000)

# TODO: Generalisation in data fetcher <-> plotter to avoid code duplication


# #############################################################################
# 1. Plots of (multi-)yearly means for constant plev, yidx or xidx
#


# contour map of 32 year mean deformation
def map_mean_Q(q='defabs', year=None, plev=700, agg=False, quiet=False, cmap=None):
	meanZ = np.zeros(s)
	mean  = np.zeros(s)

	if year: 
		if type(year) == list:
			years = year
		elif type(year) == int:
			years = [year,]
		else:
			raise TypeError, 'year must be an integer or a list of integers'
	else:
		years = globals()['c'].years
	
	for y in years:
		if agg:	
			# TODO: Correct calculation of mean stddev!
			f, dat = metopen(c.file_stat % (y, plev, q), agg, cut=c.std_slice[1:])
		else:
			f, dat = metopen(c.file_stat % (y, plev, q), 'mean', cut=c.std_slice[1:])
		mean = concat1(dat)

		fZ, daZ = metopen(c.file_stat % (y, plev, 'Z'), 'mean', cut=c.std_slice[1:])
		meanZ += concat1(daZ)
		
		del dat, daZ
		f.close()
		fZ.close()
	
	mean  /= len(years)
	meanZ /= len(years)
	
	# Mask out surface parts below orography
	mean[meanZ < oro] = np.nan
	mean[0:5,:] = np.nan

	m = Basemap(projection='npstere',boundinglat=15,lon_0=-50,resolution='l')
	x,y = m(lon,lat)
	#m.contourf(x,y,oro,orolevs, cmap=plt.cm.gist_earth)
	m.contourf(x, y, mean, 20, cmap=cmap)
	m.drawcoastlines()
	m.drawparallels(range(0,80,5))
	m.drawmeridians(range(0,360,30))
	plt.colorbar()
	plt.show()

	return


# contour map of 32 year mean deformation
def wmap_mean_Q(q='defabs', year=None, plev=700, agg=False, quiet=False, cmap=None):
	meanZ = np.zeros((s[0],s[1]-1))
	mean  = np.zeros((s[0],s[1]-1))

	if year: 
		if type(year) == list:
			years = year
		elif type(year) == int:
			years = [year,]
		else:
			raise TypeError, 'year must be an integer or a list of integers'
	else:
		years = globals()['c'].years
	
	for y in years:
		if agg:	
			# TODO: Correct calculation of mean stddev!
			f, dat = metopen(c.file_stat % (y, plev, q), agg, cut=c.std_slice[1:])
		else:
			f, dat = metopen(c.file_stat % (y, plev, q), 'mean', cut=c.std_slice[1:])
		#mean = concat1(dat)
		mean += dat[::]

		fZ, daZ = metopen(c.file_stat % (y, plev, 'Z'), 'mean', cut=c.std_slice[1:])
		meanZ += daZ[::]
		
		del dat, daZ
		f.close()
		fZ.close()
	
	mean  /= len(years)
	meanZ /= len(years)
	
	# Mask out surface parts below orography
	mean[meanZ < oro[:,:-1]] = np.nan
	mean[:5,:] = np.nan
	mean[-6:,:] = np.nan

	m = Basemap(projection='robin',lon_0=0,resolution='c')
	x,y = m(lon[:,:-1],lat[:,:-1])
	#m.contourf(x,y,oro,orolevs, cmap=plt.cm.gist_earth)
	m.contourf(x, y, mean, 30, cmap=cmap)
	m.drawcoastlines()
	m.drawparallels(range(-80,80,5))
	m.drawmeridians(range(0,360,30))
	plt.colorbar()
	plt.show()

	return


# Contour map of averaged wind on top of a oro map.
def map_mean_barb(year=None, plev=700, quiver=False):
	if not year:
		fu, meanu = metopen(c.file_mstat % (plev, 'u'), 'mean', cut=c.std_slice[1:])
		fv, meanv = metopen(c.file_mstat % (plev, 'v'), 'mean', cut=c.std_slice[1:])
		fZ, meanZ = metopen(c.file_mstat % (plev, 'Z'), 'mean', cut=c.std_slice[1:])
	else: 
		fu, meanu = metopen(c.file_stat % (year, plev, 'u'), 'mean', cut=c.std_slice[1:])
		fv, meanv = metopen(c.file_stat % (year, plev, 'v'), 'mean', cut=c.std_slice[1:])
		fZ, meanZ = metopen(c.file_stat % (year, plev, 'Z'), 'mean', cut=c.std_slice[1:])

	meanu[meanZ < oro[:,:-1]] = np.nan
	meanv[meanZ < oro[:,:-1]] = np.nan
	meanu = concat1(meanu[::-1,:])
	meanv = concat1(meanv[::-1,:])

	m = Basemap(projection='npstere',boundinglat=15,lon_0=-50,resolution='l')
	x,y = m(lon,lat)
	ut,vt,xt,yt = m.transform_vector(meanu,meanv,lon[0,:],lat[::-1,0],80,80,returnxy=True)
	m.drawcoastlines()
	m.contourf(x, y, oro, orolevs, cmap=plt.cm.gist_earth)
	if not quiver:
		m.barbs(xt, yt, ut, vt, length=6, linewidth=0.5)
	else:
		m.quiver(xt, yt, ut, vt)
	m.drawparallels(range(15,80,5))
	m.drawmeridians(range(0,360,30))
	plt.colorbar()
	plt.show()

	return


# Contour map of averaged wind on top of a oro map.
def wmap_mean_barb(year=None, plev=700, quiver=False):
	if not year:
		fu, meanu = metopen(c.file_mstat % (plev, 'u'), 'mean', cut=c.std_slice[1:])
		fv, meanv = metopen(c.file_mstat % (plev, 'v'), 'mean', cut=c.std_slice[1:])
		fZ, meanZ = metopen(c.file_mstat % (plev, 'Z'), 'mean', cut=c.std_slice[1:])
	else: 
		fu, meanu = metopen(c.file_stat % (year, plev, 'u'), 'mean', cut=c.std_slice[1:])
		fv, meanv = metopen(c.file_stat % (year, plev, 'v'), 'mean', cut=c.std_slice[1:])
		fZ, meanZ = metopen(c.file_stat % (year, plev, 'Z'), 'mean', cut=c.std_slice[1:])

	meanu[meanZ < oro[:,:-1]] = np.nan
	meanv[meanZ < oro[:,:-1]] = np.nan

	m = Basemap(projection='robin',lon_0=0,resolution='c')
	x,y = m(lon,lat)
	ut,vt,xt,yt = m.transform_vector(meanu[::-1,:],meanv[::-1,:],lon[0,:-1],lat[::-1,0],80,80,returnxy=True)
	m.drawcoastlines()
	m.contourf(x, y, oro, orolevs, cmap=plt.cm.gist_earth)
	if not quiver:
		m.barbs(xt, yt, ut, vt, length=6, linewidth=0.5)
	else:
		m.quiver(xt, yt, ut, vt)
	m.drawparallels(range(-80,80,5))
	m.drawmeridians(range(0,360,30))
	plt.colorbar()
	plt.show()

	return


# Contour map of averaged deformation vector on top of a oro map.
def wmap_mean_deform(year=None, plev=700):
	if not year:
		fabs, meanabs = metopen(c.file_mstat % (plev, 'defabs'), 'mean', cut=c.std_slice[1:])
		fang, meanang = metopen(c.file_mstat % (plev, 'defang'), 'mfv', cut=c.std_slice[1:])
		fZ, meanZ     = metopen(c.file_mstat % (plev, 'Z'), 'mean', cut=c.std_slice[1:])
	else: 
		fabs, meanabs = metopen(c.file_stat % (year, plev, 'defabs'), 'mean', cut=c.std_slice[1:])
		fang, meanang = metopen(c.file_stat % (year, plev, 'defang'), 'mfv', cut=c.std_slice[1:])
		fZ, meanZ     = metopen(c.file_stat % (year, plev, 'Z'), 'mean', cut=c.std_slice[1:])
	
	meandex = np.cos(meanang[:,:]) *meanabs
	meandey = np.sin(meanang[:,:]) *meanabs
	
	meanabs[meanZ < oro[:,:-1]] = np.nan
	meanZ = meanZ[::-1,:]
	meandex[meanZ < oro[:,:-1]] = np.nan
	meandey[meanZ < oro[:,:-1]] = np.nan
	meandex[:5,:] = np.nan
	meandey[:5,:] = np.nan
	meanabs[:5,:] = np.nan
	meandex[-6:,:] = np.nan
	meandey[-6:,:] = np.nan
	meanabs[-6:,:] = np.nan

	m = Basemap(projection='robin',lon_0=0,resolution='c')
	x,y = m(lon[:,:-1],lat[:,:-1])
	ut,vt,xt,yt = m.transform_vector(meandex[::-1,:],meandey[::-1,:],lon[0,:-1],lat[::-1,0],60,60,returnxy=True)
	m.drawcoastlines()
	m.contourf(x, y, oro[:,:-1], orolevs, cmap=plt.cm.gist_earth, zorder=1)
	m.contour(x, y, meanabs, 25, zorder=2)
	m.quiver(xt, yt, ut, vt, zorder=3)
	m.quiver(xt, yt,-ut,-vt, zorder=3)
	m.drawparallels(range(-80,80,5))
	m.drawmeridians(range(0,360,30))
	plt.colorbar()
	plt.show()

	return

# Contour map of averaged deformation vector on top of a oro map.
def map_mean_deform(year=None, plev=700):
	if not year:
		fabs, meanabs = metopen(c.file_mstat % (plev, 'defabs'), 'mean', cut=c.std_slice[1:])
		fang, meanang = metopen(c.file_mstat % (plev, 'defang'), 'mfv', cut=c.std_slice[1:])
		fZ, meanZ     = metopen(c.file_mstat % (plev, 'Z'), 'mean', cut=c.std_slice[1:])
	else: 
		fabs, meanabs = metopen(c.file_stat % (year, plev, 'defabs'), 'mean', cut=c.std_slice[1:])
		fang, meanang = metopen(c.file_stat % (year, plev, 'defang'), 'mfv', cut=c.std_slice[1:])
		fZ, meanZ     = metopen(c.file_stat % (year, plev, 'Z'), 'mean', cut=c.std_slice[1:])
	
	meandex = np.cos(meanang[:,:]) *meanabs
	meandey = np.sin(meanang[:,:]) *meanabs
	
	meanabs[meanZ < oro[:,:-1]] = np.nan
	meandex[meanZ < oro[:,:-1]] = np.nan
	meandey[meanZ < oro[:,:-1]] = np.nan
	meandex[0:5,:] = np.nan
	meandey[0:5,:] = np.nan
	meanabs[0:5,:] = np.nan

	meandex = concat1(meandex)
	meandey = concat1(meandey) 
	meanabs = concat1(meanabs)

	m = Basemap(projection='npstere',boundinglat=15,lon_0=-50,resolution='l')
	x,y = m(lon,lat)
	ut,vt,xt,yt = m.transform_vector(meandex[::-1,:],meandey[::-1,:],lon[0,:],lat[::-1,0],60,60,returnxy=True)
	m.drawcoastlines()
	m.contourf(x, y, oro, orolevs, cmap=plt.cm.gist_earth, zorder=1)
	m.contour(x, y, meanabs, 25, zorder=2)
	m.quiver(xt, yt, ut, vt, zorder=3)
	m.quiver(xt, yt,-ut,-vt, zorder=3)
	m.drawparallels(range(15,80,5))
	m.drawmeridians(range(0,360,30))
	plt.colorbar()
	plt.show()

	return


# vertical profiles of 32years mean deformation
def ysect_mean_Q(q='defabs', year=None, yidx=57, agg=False, quiet=False, cmap=None):
	if not quiet:
		print 'Lat %f' % lat[yidx,0]
	
	i = 0
	qm = np.zeros((len(c.plevs),s[1]))
	for plev in c.plevs:
		if agg:
			if year:
				f, dat = metopen(c.file_stat % (year, plev, q), agg, cut=c.std_slice[1:])
			else:
				f, dat = metopen(c.file_mstat % (plev, q), agg, cut=c.std_slice[1:])
		else:
			if year:
				f, dat = metopen(c.file_stat % (year, plev, q), 'mean', cut=c.std_slice[1:])
			else:
				f, dat = metopen(c.file_mstat % (plev, q), 'mean', cut=c.std_slice[1:])

		qm[i] = concat1(dat[yidx,:])
		i += 1
	
	orop = 1000.0*np.exp(globals()['oro'][yidx,:]/(-270.0*287.0))	# tentative conversion from Phi [m^2/s^2] to p [hPa] p0 = 1000, <T> = 270K
	orop[orop > 1000.0] = 1000.0
	
	qm[(orop-10) < c.plevs[:,np.newaxis]] = np.nan

	plt.contour(lon[0,:], c.plevs, qm, 15, cmap=cmap)
	#plt.fill_between(lon[0,:], 1000.0-oro.values[yidx,:]/80.0, np.ones((240,))*1000.0, 'k')
	plt.fill(lon[0,:], orop, 'k')
	plt.ylim(plt.ylim()[::-1])		# reverse y-axis
	plt.colorbar()
	plt.show()

	return


# 
def xsect_mean_Q(q='defabs', year=None, xidx=264, agg=False, cmap=None):
	if not quiet:
		print 'Lon %f' % lon[0,xidx]
	
	i = 0
	qm = np.zeros((len(c.plevs),s[0]))
	for plev in c.plevs:
		if agg:
			if year:
				f, dat = metopen(c.file_stat % (year, plev, q), agg)
			else:
				f, dat = metopen(c.file_mstat % (plev, q), agg)
		else:
			if year:
				f, dat = metopen(c.file_stat % (year, plev, q), 'mean')
			else:
				f, dat = metopen(c.file_mstat % (plev, q), 'mean')

		qm[i] = dat[:,xidx]
		i += 1
	
	orop = 1000.0*np.exp(globals()['oro'][:,xidx]/(-270.0*287.0))	# tentative conversion from Phi [m^2/s^2] to p [hPa] p0 = 1000, <T> = 270K
	orop[orop > 1000.0] = 1000.0
	
	qm[(orop-10) < c.plevs[:,np.newaxis]] = np.nan
	
	plt.contour(lat[1:-1,0], levels, qm, 15, cmap=cmap)
	plt.ylim(plt.ylim()[::-1])		# reverse y-axis
	plt.colorbar()
	plt.show()

	return



# #############################################################################
# 2. Plots instantaneous fields or short-term averages for plev, yidx, xidx
#


# same as ysect_mean_deform but without any averaging; deformation sections for one point in time
def map_date_Q(date, q='defabs', plev=700, cmap=None):
	dat = _get_instantaneous(q, date, plevs=plev)
	daZ = _get_instantaneous('Z', date, plevs=plev)

	dat[daZ < oro] = np.nan

	m = Basemap(projection='npstere',boundinglat=15,lon_0=-50,resolution='l')
	x,y = m(lon,lat)
	m.drawcoastlines()
	m.contourf(x, y, oro, orolevs, cmap=plt.cm.gist_earth)
	m.contour(x, y, dat, 25, cmap=cmap)
	m.drawparallels(range(15,80,5))
	m.drawmeridians(range(0,360,30))
	plt.colorbar()
	plt.show()

	return


# Contour map of averaged deformation vector on top of a oro map.
def map_date_deform(date, plev=700):
	defabs = _get_instantaneous('defabs', date, plevs=plev)
	defang = _get_instantaneous('defang', date, plevs=plev)
	daZ    = _get_instantaneous('Z', date, plevs=plev)

	#defabs = defabs[::-1,:]
	#defang = defang[::-1,:]
	daZ = daZ[::-1,:]
	
	defdex = np.cos(defang[:,:]) *defabs
	defdey = np.sin(defang[:,:]) *defabs
	
	defabs[daZ < oro] = np.ma.masked
	defdex[daZ < oro] = np.ma.masked
	defdey[daZ < oro] = np.ma.masked
	defdex[0:5,:] = np.ma.masked
	defdey[0:5,:] = np.ma.masked
	defabs[0:5,:] = np.ma.masked

	m = Basemap(projection='npstere',boundinglat=15,lon_0=-50,resolution='l')
	x,y = m(lon,lat)
	ut,vt,xt,yt = m.transform_vector(defdex[::-1,:],defdey[::-1,:],lon[0,:],lat[::-1,0],60,60,returnxy=True)
	m.drawcoastlines()
	m.contourf(x, y, oro, orolevs, cmap=plt.cm.gist_earth, zorder=1)
	m.contour(x, y, defabs, 25, zorder=2)
	m.quiver(xt, yt, ut, vt, zorder=3)
	m.quiver(xt, yt,-ut,-vt, zorder=3)
	m.drawparallels(range(15,80,5))
	m.drawmeridians(range(0,360,30))
	plt.colorbar()
	plt.show()

	return


# Contour map of averaged wind on top of a oro map.
def map_date_barb(date, plev=700, quiver=False):
	dau = _get_instantaneous('u', date, plevs=plev)
	dav = _get_instantaneous('v', date, plevs=plev)
	daZ = _get_instantaneous('Z', date, plevs=plev)

	dau[daZ < oro] = np.nan
	dav[daZ < oro] = np.nan

	m = Basemap(projection='npstere',boundinglat=15,lon_0=-50,resolution='l')
	x,y = m(lon,lat)
	ut,vt,xt,yt = m.transform_vector(dau[::-1,:],dav[::-1,:],lon[0,:],lat[::-1,0],80,80,returnxy=True)
	m.drawcoastlines()
	m.contourf(x, y, oro, orolevs, cmap=plt.cm.gist_earth)
	if not quiver:
		m.barbs(xt, yt, ut, vt, length=6, linewidth=0.5)
	else:
		m.quiver(xt, yt, ut, vt)
	m.drawparallels(range(15,80,5))
	m.drawmeridians(range(0,360,30))
	plt.colorbar()
	plt.show()

	return



# same as ysect_mean_deform but without any averaging; deformation sections for one point in time
def ysect_date_Q(date, q='defabs', yidx=57, quiet=False, cmap=None):
	if not quiet:
		print 'Lat %f' % lat[yidx,0]
	
	qm = _get_instantaneous(q, date, yidx=yidx, quiet=quiet)
	
	orop = 1000.0*np.exp(oro[yidx,:]/(-270.0*287.0))	# tentative conversion from Phi [m^2/s^2] to p [hPa] p0 = 1000, <T> = 270K
	orop[orop > 1000.0] = 1000.0

	qm[orop[np.newaxis,:]-10 < c.plevs[:,np.newaxis]] = np.nan

	plt.contour(lon[0,:], c.plevs, qm, 15, cmap=cmap)
	plt.fill(lon[0,:], orop, 'k')
	plt.ylim(plt.ylim()[::-1])		# reverse y-axis
	plt.colorbar()
	plt.show()

	return



# #############################################################################
# 3. Other functions
# 

# Constant yidx and plev; plotting (multi-)year means
def ypline_mean_Q(q='defabs', yidx=57, plev=700, summarize=False, agg=False, quiet=False):
	if not quiet:
		print 'Lat %f' % lat[yidx,0]
	means = {}
	for y in c.years:
		if not quiet:
			print y
		if agg:
			f, dat = metopen(c.file_stat % (y, plev, q), agg)
			means[y] = dat[yidx,:]
		else:
			f, dat = metopen(c.file_stat % (y, plev, q), 'mean')
			means[y] = dat[yidx,:]
		f.close()
	del dat
	
	if summarize:
		num = 5
		means2 = {}
		for y, dat in means.items():
			if (y-c.years[0]) % num == 0:
				key = '%d-%d' % (y,y+num-1)
				means2[key] = dat/num
			else:
				means2[key] += dat/num
		means = means2

	for y, dat in means.items():
		plt.plot(lon[0,:-1], dat, hold=True)
	
	plt.legend(means.keys())
	plt.show()

	return


# era interim orographical map 30N-90N
def map_oro():
	m = Basemap(projection='npstere',boundinglat=15,lon_0=-50,resolution='l')
	m.drawcoastlines()
	x,y = m(lon,lat)
	m.contourf(x,y, oro, orolevs, cmap=plt.cm.gist_earth)
	m.drawparallels(range(0,80,5))
	m.drawmeridians(range(0,360,30))
	plt.colorbar()
	plt.show()

	return

def map_oro_dat(dat, plev=None, mark=None, cmap=None):
	dat = concat1(dat)
	if plev:
		f,daZ = metopen(c.file_mstat % (plev, 'Z'), 'mean', cut=c.std_slice[1:])
		if f: f.close()
		daZ = concat1(daZ)
		dat[daZ < oro[:,:]] = np.nan
	
<<<<<<< HEAD
	m = Basemap(projection='stere',lat_0=65,lat_ts=65,lon_0=-50,resolution='l', width=8100000, height=5400000)
=======
	dat[:5,:] = np.nan
	
	m = Basemap(projection='npstere',boundinglat=15,lon_0=-50,resolution='l')
>>>>>>> 41347bf9
	m.drawcoastlines()
	x,y = m(lon,lat)
	m.contour(x,y, oro, range(5000,80000,5000), colors='k', alpha=0.5)
	if plev:
		m.contourf(x, y, daZ < oro[:,:], cmap=_get_grey_cm())
	m.contourf(x, y, dat, 25, cmap=cmap)
	m.drawparallels(range(0,81,5))
	m.drawmeridians(range(0,360,30))
	plt.colorbar(orientation='horizontal') #orientation='horizontal'
	if mark:
		yidx, xidx = mark
		m.scatter(x[yidx,xidx], y[yidx,xidx], 576, marker='o', facecolors='none', color='#dc9b00', zorder=3, linewidths=3)
	plt.show()

	return


def map_oro_barb(u, v, dat=None, plev=None, mark=None, quiver=False):
	u   = concat1(u)
	v   = concat1(v)
	if not dat == None: dat = concat1(dat)
	if plev:
		f,daZ = metopen(c.file_mstat % (plev, 'Z'), 'mean', cut=c.std_slice[1:])
		if f: f.close()
		daZ = concat1(daZ)
		u[daZ < oro[:,:]] = np.nan
		v[daZ < oro[:,:]] = np.nan
		if not dat == None: dat[daZ < oro[:,:]] = np.nan
	
	#m = Basemap(projection='npstere',boundinglat=15,lon_0=-50,resolution='l')
	m = Basemap(projection='stere',lat_0=65,lat_ts=65,lon_0=-50,resolution='l', width=8100000, height=5400000)
	m.drawcoastlines()
	x,y = m(lon,lat)
	ut,vt,xt,yt = m.transform_vector(u,v,lon[0,:],lat[::-1,0],45,30,returnxy=True)
	m.contourf(x,y, oro, orolevs, cmap=plt.cm.gist_earth)
	if not dat == None: m.contour(x, y, dat, 25)
	if not quiver:
		m.barbs(xt, yt, ut, vt, length=6, linewidth=0.5)
	else:
		m.quiver(xt, yt, ut, vt)
	m.drawparallels(range(0,81,5))
	m.drawmeridians(range(0,360,30))
	plt.colorbar()
	if mark:
		yidx, xidx = mark
		m.scatter(x[yidx,xidx], y[yidx,xidx], 121, marker='+', color='y', linewidths=2)
	plt.show()

	return


<<<<<<< HEAD
def map_oro_deform(defabs, defang, plev=None, mark=None, cmap=None):
=======
def map_oro_deform(defabs, defang, plev=None, mark=None):
	defabs[:5,:] = np.nan
	defang[:5,:] = np.nan
>>>>>>> 41347bf9
	defabs = concat1(defabs)
	defang = concat1(defang)
	defdex = np.cos(defang[:,:]) *defabs
	defdey = np.sin(defang[:,:]) *defabs

	# Convert to a more useful unit
	defabs[:,:] = 86400.0*defabs[:,:]
	
	if plev:
		f,daZ = metopen(c.file_mstat % (plev, 'Z'), 'mean', cut=c.std_slice[1:])
		if f: f.close()
		daZ = concat1(daZ)
		defdex[daZ < oro[:,:]] = np.nan
		defdey[daZ < oro[:,:]] = np.nan
		defabs[daZ < oro[:,:]] = np.nan
	
	m = Basemap(projection='stere',lat_0=65,lat_ts=65,lon_0=-50,resolution='l', width=8100000, height=5400000)
	#m = Basemap(projection='npstere',boundinglat=15,lon_0=-50,resolution='l')
	m.drawcoastlines()
	x,y = m(lon,lat)
<<<<<<< HEAD
	ut,vt,xt,yt = m.transform_vector(defdex[::-1,:],defdey[::-1,:],lon[0,:],lat[::-1,0],36,24,returnxy=True)
	m.contour(x,y, oro, range(5000,80000,5000), colors='k', alpha=0.3, zorder=2)
	if plev:
		m.contourf(x, y, daZ < oro[:,:], cmap=_get_grey_cm())
	m.contourf(x, y, defabs, np.arange(31), zorder=1, cmap=cmap)
=======
	ut,vt,xt,yt = m.transform_vector(defdex[::-1,:],defdey[::-1,:],lon[0,:],lat[::-1,0],35,35,returnxy=True)
	m.contourf(x,y, oro, orolevs, cmap=plt.cm.gist_earth, zorder=1)
	m.contour(x, y, defabs, 25, zorder=2)
>>>>>>> 41347bf9
	m.quiver(xt, yt, ut, vt, zorder=3)
	m.quiver(xt, yt, -ut, -vt, zorder=3)
	m.drawparallels(range(0,81,5))
	m.drawmeridians(range(0,360,30))
	cb = plt.colorbar(orientation='horizontal') #orientation='horizontal'
	if mark:
		yidx, xidx = mark
		m.scatter(x[yidx,xidx], y[yidx,xidx], 576, marker='o', facecolors='none', color='#ffc438', zorder=4, linewidths=3)
		#m.scatter(x[yidx,xidx], y[yidx,xidx], 49, marker='x', facecolors='none', color='#ffc438', zorder=4, linewidths=1)
	plt.show()

	return


def wmap_oro_dat(dat, plev=None, mark=None, cmap=None):
<<<<<<< HEAD
	dat = concat1(dat*86400.0)
=======
	dat = concat1(dat)
>>>>>>> 41347bf9
	if plev:
		f,daZ = metopen(c.file_mstat % (plev, 'Z'), 'mean', cut=c.std_slice[1:])
		if f: f.close()
		daZ = concat1(daZ)
		dat[daZ < oro[:,:]] = np.nan
<<<<<<< HEAD
	
	dat[:5,:] = np.nan
	dat[-5:,:] = np.nan
=======
>>>>>>> 41347bf9
	
	dat[:5,:] = np.nan
	dat[-6:,:] = np.nan
	m = Basemap(projection='robin',lon_0=0,resolution='c')
	m.drawcoastlines()
	x,y = m(lon,lat)
<<<<<<< HEAD
	m.contour(x,y, oro, range(10000,80001,10000), colors='k', alpha=0.4, zorder=2)
	if plev:
		m.contourf(x, y, daZ < oro[:,:], cmap=_get_grey_cm())
	m.contourf(x, y, dat, np.arange(0,10,0.5), zorder=1, cmap=cmap)
=======
	m.contourf(x,y, oro, orolevs, cmap=plt.cm.gist_earth, zorder=1)
	m.contour(x, y, dat, 25, zorder=2, cmap=cmap)
>>>>>>> 41347bf9
	m.drawparallels(range(-80,81,5))
	m.drawmeridians(range(0,360,30))
	plt.colorbar()
	if mark:
		yidx, xidx = mark
		m.scatter(x[yidx,xidx], y[yidx,xidx], 49, marker='+', color='r', zorder=3)
	plt.show()

	return


def wmap_oro_barb(u, v, dat=None, plev=None, mark=None, quiver=False):
	if plev:
		raise NotImplementedError
		meanabs[daZ < oro[:,:-1]] = np.nan
	
	u   = concat1(u)
	v   = concat1(v)
	if not dat == None: dat = concat1(dat)
	
	m = Basemap(projection='robin',lon_0=0,resolution='c')
	m.drawcoastlines()
	x,y = m(lon,lat)
	ut,vt,xt,yt = m.transform_vector(u,v,lon[0,:],lat[::-1,0],80,80,returnxy=True)
	m.contourf(x,y, oro, orolevs, cmap=plt.cm.gist_earth)
	if not dat == None: m.contour(x, y, dat, 25)
	if not quiver:
		m.barbs(xt, yt, ut, vt, length=6, linewidth=0.5)
	else:
		m.quiver(xt, yt, ut, vt)
	m.drawparallels(range(-80,81,5))
	m.drawmeridians(range(0,360,30))
	plt.colorbar()
	if mark:
		yidx, xidx = mark
		m.scatter(x[yidx,xidx], y[yidx,xidx], 25, marker='+', color='r')
	plt.show()

	return


def wmap_oro_deform(defabs, defang, plev=None, mark=None, cmap=None):
	if plev:
		raise NotImplementedError
		meanabs[daZ < oro[:,:-1]] = np.nan
	
	defabs = concat1(defabs)
	defang = concat1(defang)
	defdex = np.cos(defang[:,:]) *defabs
	defdey = np.sin(defang[:,:]) *defabs
	
	m = Basemap(projection='robin',lon_0=0,resolution='c')
	m.drawcoastlines()
	x,y = m(lon,lat)
<<<<<<< HEAD
	ut,vt,xt,yt = m.transform_vector(defdex[::-1,:],defdey[::-1,:],lon[0,:],lat[::-1,0],150,100,returnxy=True)
	m.contour(x,y, oro, orolevs, cmap=plt.cm.gist_earth, zorder=2)
	m.contourf(x, y, defabs, 25, zorder=1, cmap=cmap)
=======
	ut,vt,xt,yt = m.transform_vector(defdex[::-1,:],defdey[::-1,:],lon[0,:],lat[::-1,0],39,26,returnxy=True)
	m.contourf(x,y, oro, orolevs, cmap=plt.cm.gist_earth, zorder=1)
	m.contour(x, y, defabs, 25, zorder=2)
>>>>>>> 41347bf9
	m.quiver(xt, yt, ut, vt, zorder=3)
	m.quiver(xt, yt, -ut, -vt, zorder=3)
	m.drawparallels(range(-80,81,5))
	m.drawmeridians(range(0,360,30))
	plt.colorbar()
	if mark:
		yidx, xidx = mark
		m.scatter(x[yidx,xidx], y[yidx,xidx], 25, marker='+', color='r')
	plt.show()

	return


# Hovmöller diagram
def ypline_hov_Q(year, q='defabs', plev=700, yidx=57, quiet=False, cmap=None):
	if not quiet:
		print 'Lat %f' % lat[yidx,0]
	f, dat = metopen(c.file_std % (year, plev, q), c.q[q])
	dat = dat[:,yidx,:]
	if f: f.close()

	dat = np.concatenate((dat[:,-60:], dat, dat[:,:60]), axis=1)
	exlon = map(lambda x: x*0.5 - 210.0, range(dat.shape[1]))
	tidxs = map(lambda x: x*0.25,range(dat.shape[0]))

	plt.contourf(exlon, tidxs, dat[:,:], 20, cmap=cmap)
	plt.plot([-180, -180], [tidxs[0], tidxs[-1]], 'k--')
	plt.plot([ 180,  180], [tidxs[0], tidxs[-1]], 'k--')
	plt.xticks(np.arange(-210,211,30))
	plt.yticks(np.array([0,31,59,90,120,151,181,212,243,273,304,334]), 
		('Jan', 'Feb', 'Mar', 'Apr', 'Mai', 'Jun', 'Jul', 'Aug', 'Sep', 'Oct', 'Nov', 'Dec'))
	plt.xlabel('Longitude')
	plt.ylabel(str(year))
	plt.ylim(plt.ylim()[::-1])		# reverse y-axis
	plt.colorbar()
	plt.show()

	return


def hist(year, q='defang', plev=700, yidx=57, xidx=264, quiet=False):
	if not quiet:
		print 'Lat: %f, Lon: %f' % (lat[yidx,0],lon[0,xidx])
	f, dat = metopen(c.file_stat % (year, plev, q), 'hist')
	dat = dat[:,yidx,xidx]
	if f: f.close()

	if q in c.bins:
		bins = copy.copy(c.bins[q])

		# periodic binning for defang
		if q == 'defang':
			bins[0] -= np.pi
			# TODO: Remove temporary workaround for bug fixed in dynlib.stat.binned
			dat[0], dat[-1] = dat[-1], dat[0]

		plt.bar(bins[:-1], dat[:-1], bins[1:]-bins[:-1], zorder=1)
		plt.plot((bins[:-1]+bins[1:])/2.0, stats.running_mean_periodic(dat[:-1], rlen=7), 'r', zorder=2)
		print '%d values out of binning range (%f,%f)' % (dat[-1], bins[0], bins[-1])
		plt.xlim(bins[0], bins[-1])
	else:
		raise NotImplementedError

	plt.show()

	return



# #############################################################################
# 4. Generalisations
# 


# Generalised data fetcher for instantaneous or short-term averaged fields
def _get_instantaneous(q, dates, plevs=None, yidx=None, xidx=None, tavg=True, quiet=False):
	# None means "take everything there is"
	if not plevs:
		plevs = c.plevs
	else:
		plevs = [plevs,]
	
	if yidx == None:
		yidxs = slice(None)
		ylen  = s[0]
	else:
		yidxs = yidx
		ylen  = 1
	
	if xidx == None:
		xidxs = slice(None)
		xlen  = s[1]
	else:
		xidxs = xidx
		xlen  = 1

	# Convert dates to time indexes
	if type(dates) not in ([np.ndarray, list, tuple, set]):
		dates = [dates, ]
	tidxs = map(lambda x: (x.timetuple().tm_yday-1)*4 + int(x.hour/6), dates)

	# Construct the slice
	cut = (slice(min(tidxs),max(tidxs)+1), yidxs, xidxs)
	
	# One ore more vertical levels?
	if len(plevs) > 1:
		i = 0
		dat = np.zeros((1+max(tidxs)-min(tidxs), len(c.plevs), ylen, xlen))
		#dat = dat.squeeze()
		for plev in plevs:
			if not quiet:
				print "Reading from "+c.file_std % (dates[0].year, plev, q)
			f, d = metopen(c.file_std % (dates[0].year, plev, q), c.q[q], cut=cut)
			if xidx == None:
				dat[:,i,::] = concat1(d)
			else:
				dat[:,i,::] = d
			i += 1
	else:
		if not quiet:
			print "Reading from "+c.file_std % (dates[0].year, plevs[0], q)
		f, dat = metopen(c.file_std % (dates[0].year, plevs[0], q), c.q[q], cut=cut)
		if xidx == None:
			dat = concat1(dat)
	
	# Time-averaging if specified
	if tavg and len(dates) > 1:
		dat = dat.mean(axis=0)
	
	dat = dat.squeeze()
	
	return dat


# Get aggregated (average, standard deviation, etc.) fields
def _get_aggregate(q, year=None, plev=None, yidx=None, xidx=None):


	return dat


def _get_grey_cm():
	cdict = {'red':   ((0.0, 0.4, 0.4), (1.0, 0.4, 0.4)),
		 'green': ((0.0, 0.4, 0.4), (1.0, 0.4, 0.4)),
		 'blue':  ((0.0, 0.4, 0.4), (1.0, 0.4, 0.4))  }

	return mpl.colors.LinearSegmentedColormap('my_grey',cdict,256)


def _get_defabs_cm():
	cdict = {'red':   ((0.0, 1.0, 1.0), (0.33, 0.4, 0.4), (0.867, 1.0, 1.0), (1.0, 0.5, 0.5)),
		 'green': ((0.0, 1.0, 1.0), (0.33, 0.5, 0.5), (0.867, 0.0, 0.0), (1.0, 0.2, 0.2)),
		 'blue':  ((0.0, 1.0, 1.0), (0.33, 1.0, 1.0), (0.867, 0.0, 0.0), (1.0, 0.2, 0.2))  }

	return mpl.colors.LinearSegmentedColormap('my_defabs',cdict,256)


def _get_periodic_cm():
	cdict = {'red':   ((0.0, 0.0, 0.0), (0.25, 0.8, 0.8), (0.5, 1.0, 1.0), (0.75, 0.0, 0.0), (1.0, 0.0, 0.0)),
		 'green': ((0.0, 0.0, 0.0), (0.25, 0.0, 0.0), (0.5, 1.0, 1.0), (0.75, 0.9, 0.9), (1.0, 0.0, 0.0)),
		 'blue':  ((0.0, 0.6, 0.6), (0.25, 0.0, 0.0), (0.5, 0.2, 0.2), (0.75, 0.0, 0.0), (1.0, 0.6, 0.6))  }

	return mpl.colors.LinearSegmentedColormap('my_periodic',cdict,256)


def _get_periodic_cm2():
	cdict = {'red':   ((0.0, 0.3, 0.3), (0.25, 0.4, 0.4), (0.5, 0.6, 0.6), (0.75, 0.8, 0.8), (1.0, 0.3, 0.3)),
		 'green': ((0.0, 0.2, 0.2), (0.25, 0.8, 0.8), (0.5, 0.6, 0.6), (0.75, 0.4, 0.4), (1.0, 0.2, 0.2)),
		 'blue':  ((0.0, 0.5, 0.5), (0.25, 0.0, 0.0), (0.5, 1.0, 1.0), (0.75, 0.0, 0.0), (1.0, 0.5, 0.5))  }

	return mpl.colors.LinearSegmentedColormap('my_periodic2',cdict,256)


# that's it<|MERGE_RESOLUTION|>--- conflicted
+++ resolved
@@ -525,13 +525,9 @@
 		daZ = concat1(daZ)
 		dat[daZ < oro[:,:]] = np.nan
 	
-<<<<<<< HEAD
-	m = Basemap(projection='stere',lat_0=65,lat_ts=65,lon_0=-50,resolution='l', width=8100000, height=5400000)
-=======
 	dat[:5,:] = np.nan
 	
 	m = Basemap(projection='npstere',boundinglat=15,lon_0=-50,resolution='l')
->>>>>>> 41347bf9
 	m.drawcoastlines()
 	x,y = m(lon,lat)
 	m.contour(x,y, oro, range(5000,80000,5000), colors='k', alpha=0.5)
@@ -583,13 +579,9 @@
 	return
 
 
-<<<<<<< HEAD
 def map_oro_deform(defabs, defang, plev=None, mark=None, cmap=None):
-=======
-def map_oro_deform(defabs, defang, plev=None, mark=None):
 	defabs[:5,:] = np.nan
 	defang[:5,:] = np.nan
->>>>>>> 41347bf9
 	defabs = concat1(defabs)
 	defang = concat1(defang)
 	defdex = np.cos(defang[:,:]) *defabs
@@ -610,17 +602,11 @@
 	#m = Basemap(projection='npstere',boundinglat=15,lon_0=-50,resolution='l')
 	m.drawcoastlines()
 	x,y = m(lon,lat)
-<<<<<<< HEAD
 	ut,vt,xt,yt = m.transform_vector(defdex[::-1,:],defdey[::-1,:],lon[0,:],lat[::-1,0],36,24,returnxy=True)
 	m.contour(x,y, oro, range(5000,80000,5000), colors='k', alpha=0.3, zorder=2)
 	if plev:
 		m.contourf(x, y, daZ < oro[:,:], cmap=_get_grey_cm())
 	m.contourf(x, y, defabs, np.arange(31), zorder=1, cmap=cmap)
-=======
-	ut,vt,xt,yt = m.transform_vector(defdex[::-1,:],defdey[::-1,:],lon[0,:],lat[::-1,0],35,35,returnxy=True)
-	m.contourf(x,y, oro, orolevs, cmap=plt.cm.gist_earth, zorder=1)
-	m.contour(x, y, defabs, 25, zorder=2)
->>>>>>> 41347bf9
 	m.quiver(xt, yt, ut, vt, zorder=3)
 	m.quiver(xt, yt, -ut, -vt, zorder=3)
 	m.drawparallels(range(0,81,5))
@@ -636,37 +622,23 @@
 
 
 def wmap_oro_dat(dat, plev=None, mark=None, cmap=None):
-<<<<<<< HEAD
-	dat = concat1(dat*86400.0)
-=======
 	dat = concat1(dat)
->>>>>>> 41347bf9
 	if plev:
 		f,daZ = metopen(c.file_mstat % (plev, 'Z'), 'mean', cut=c.std_slice[1:])
 		if f: f.close()
 		daZ = concat1(daZ)
 		dat[daZ < oro[:,:]] = np.nan
-<<<<<<< HEAD
 	
 	dat[:5,:] = np.nan
 	dat[-5:,:] = np.nan
-=======
->>>>>>> 41347bf9
-	
-	dat[:5,:] = np.nan
-	dat[-6:,:] = np.nan
+
 	m = Basemap(projection='robin',lon_0=0,resolution='c')
 	m.drawcoastlines()
 	x,y = m(lon,lat)
-<<<<<<< HEAD
 	m.contour(x,y, oro, range(10000,80001,10000), colors='k', alpha=0.4, zorder=2)
 	if plev:
 		m.contourf(x, y, daZ < oro[:,:], cmap=_get_grey_cm())
 	m.contourf(x, y, dat, np.arange(0,10,0.5), zorder=1, cmap=cmap)
-=======
-	m.contourf(x,y, oro, orolevs, cmap=plt.cm.gist_earth, zorder=1)
-	m.contour(x, y, dat, 25, zorder=2, cmap=cmap)
->>>>>>> 41347bf9
 	m.drawparallels(range(-80,81,5))
 	m.drawmeridians(range(0,360,30))
 	plt.colorbar()
@@ -721,15 +693,9 @@
 	m = Basemap(projection='robin',lon_0=0,resolution='c')
 	m.drawcoastlines()
 	x,y = m(lon,lat)
-<<<<<<< HEAD
 	ut,vt,xt,yt = m.transform_vector(defdex[::-1,:],defdey[::-1,:],lon[0,:],lat[::-1,0],150,100,returnxy=True)
 	m.contour(x,y, oro, orolevs, cmap=plt.cm.gist_earth, zorder=2)
 	m.contourf(x, y, defabs, 25, zorder=1, cmap=cmap)
-=======
-	ut,vt,xt,yt = m.transform_vector(defdex[::-1,:],defdey[::-1,:],lon[0,:],lat[::-1,0],39,26,returnxy=True)
-	m.contourf(x,y, oro, orolevs, cmap=plt.cm.gist_earth, zorder=1)
-	m.contour(x, y, defabs, 25, zorder=2)
->>>>>>> 41347bf9
 	m.quiver(xt, yt, ut, vt, zorder=3)
 	m.quiver(xt, yt, -ut, -vt, zorder=3)
 	m.drawparallels(range(-80,81,5))
@@ -802,7 +768,6 @@
 # #############################################################################
 # 4. Generalisations
 # 
-
 
 # Generalised data fetcher for instantaneous or short-term averaged fields
 def _get_instantaneous(q, dates, plevs=None, yidx=None, xidx=None, tavg=True, quiet=False):
