#!/usr/bin/env python
# -*- encoding: utf-8

from copy import copy, deepcopy
import os
import math
from collections import MutableMapping as mutmap

import numpy as np
import matplotlib.pyplot as plt

import proj
import cm


# #############################################################################
# 1. Scales, ticks and labels
# 
scale_oro = range(10000,80001,10000)
scale_oro_full = range(-19000,51000,2000)

scale_Z_diff = np.arange(-5250,5251,500)

scale_u     = np.arange(20,71,10)
scale_u_diff = np.arange(-30,31,5)

scale_pv = np.array([-2,-1, 1, 2])

scale_defabs = np.arange(5.0,30.1,5.0)
scale_defabs_mean = np.arange(2.0,12.1,2.0)

scale_defang = (np.arange(-18,19)-0.5)*np.pi/36.0
scale_defang_coarse = np.arange(-4,5)*np.pi/8.0 - np.pi/72.0
ticks_defang = np.arange(-4,5)*3.1415926535/8.0 
labels_defang = [u'-π/2', u'-3π/8', u'-π/4', u'-π/8', u'0', u'π/8', u'π/4', u'3π/8', u'π/2']

scale_ow_mean = np.arange(-0.35, 0.36, 0.1)*1.0e-9

scale_pvstir_mean = np.arange(-2.25, 2.26, 0.5)*1.0e-6
scale_pvfil_mean  = np.arange(-7.0, 7.1, 2.0)*1.0e-6

scale_rsr_mean = np.arange(-13.5, 13.6, 3.0)

scale_q = np.arange(0.0, 10.1, 1.0)*1.0e-3
scale_qfs = np.arange(-1.65,1.66,0.3)*1.0e-4
scale_qfs_mean = np.arange(-4.5,4.6,1.0)*1.0e-5

# #############################################################################
# 2. Default hooks for plotting
#
hooks = {}
hooks['defabs'] = lambda defabs: defabs*1e5
hooks['pv']     = lambda pv: pv*1e6
def _tmp(oro):
	oro[oro <= 100] = -17000
	return oro
hooks['oro'] = _tmp



# #############################################################################
# 3. Default settings
#
Q = {'defabs': 'defabs', 'defang': 'defang', 'm': 'mont', 'p': 'pres', 'u': 'u', 'v': 'v', 'q': 'q', 'qstir': 'qstir', 'qfil': 'qfil',
		'T': 't', 'the': 'thetae', 'thefil': 'thetaefil', 'thestir': 'thetaestir', 'tdefabs_p': 'tdefabs_p',
		'Z': 'z', 'oro': 'oro', 'rsr': 'rsr', 'ow': 'ow', 'pv': 'pv', 'pvstir': 'pvstir', 'pvfil': 'pvfil', }
_rose = [17,]
_rose.extend(range(-18,18))
BINS_Q = {'defang': np.array(_rose)*math.pi/36.0+math.pi/72.0, }

DATAPATH = ['.', '/Data/gfi/share/Reanalyses/ERA_INTERIM/6HOURLY', '/Data/gfi/users/csp001/share', ]
OPATH    = '.'
PPATH    = '.'
FILE_STD   = 'ei.ans.%d.%s.%s'
FILE_STAT  = 'ei.ans.%d.%s.%s.stat'
FILE_MSTAT = 'ei.ans.stat.%s.%s'
STD_SLICE  = (slice(None), slice(None), slice(None))
YEARS  = range(1979,2012)
PLEVS  = ['100', '200', '300', '400', '500', '550', '600', '650', '700', '750', '800', '850', '900', '950', '1000', ]
PTLEVS = ['pt300', 'pt315', 'pt330', 'pt350', ]
PVLEVS = ['pv2000', ]

# DEFAULT contour settings
if os.getenv('DYNLIB_PLOT_PRINT'):
	DEFAULT_KWARGS = {'m': proj.wmap, 'plev': '800', 'lon': None, 'lat': None, 'mark': None, 'scale': 10, 
		'overlays': [], 'disable_cb': True, 'show': False, 'save': '', 'title': '', 'hook': None,
		'coastcolor': 'k', 'gridcolor': 'k', 'maskcolor': '0.25', 'orocolor': 'k', 'oroscale': scale_oro,
		'oroalpha': 0.4, 'ticks': None, 'ticklabels': [] }
else:
	DEFAULT_KWARGS = {'m': proj.wmap, 'plev': '800', 'lon': None, 'lat': None, 'mark': None, 'scale': 10, 
		'overlays': [], 'disable_cb': False, 'show': True, 'save': '', 'title': '', 'hook': None,
		'coastcolor': 'k', 'gridcolor': 'k', 'maskcolor': '0.25', 'orocolor': 'k', 'oroscale': scale_oro,
		'oroalpha': 0.4, 'ticks': None, 'ticklabels': [] }
DEFAULT_CONTOUR_KWARGS = {'colors': 'k', 'alpha': 1.0, 'cmap': None, 'norm': None, 
	'vmin': None, 'vmax': None, 'levels': None, 'origin': None, 'extent': None, 
	'extend': 'neither', 'linewidths': 2.0, 'linestyles': None, 'contour_labels': False}
DEFAULT_CONTOURF_KWARGS = {'colors': None, 'alpha': 1.0, 'cmap': None, 'norm': None, 
	'vmin': None, 'vmax': None, 'levels': None, 'origin': None, 'extent': None, 
	'extend': 'neither', 'hatches': None }

MUTEX_GROUPS = [set(['colors', 'cmap']), ]

# DEFAULT settings per quantity Q
DEFAULT_Q = {}
<<<<<<< HEAD
DEFAULT_Q['defabs'] = {'cmap': _get_defabs_cm2(), 'extend': 'max', 'scale': scale_defabs, 'hook': hooks['defabs']}
DEFAULT_Q['tdefabs_p']  = {'extend': 'both', 'cmap': plt.cm.PRGn}
DEFAULT_Q['defang'] = {'cmap': _get_periodic_cm3(), 'scale': scale_defang, 'ticks': ticks_defang, 
	'ticklabels': labls_defang}
=======
DEFAULT_Q['defabs'] = {'cmap': cm.defabs2(), 'extend': 'max', 'scale': scale_defabs, 'hook': hooks['defabs']}
DEFAULT_Q['defang'] = {'cmap': cm.periodic3(), 'scale': scale_defang, 'ticks': ticks_defang, 
	'ticklabels': labels_defang}
>>>>>>> ecf764de
DEFAULT_Q['u']   = {'scale': scale_u_diff}
DEFAULT_Q['Z']   = {'scale': scale_Z_diff}
DEFAULT_Q['T']   = {'cmap': plt.cm.RdBu_r,' extend': 'both'}
DEFAULT_Q['the']   = {'cmap': plt.cm.RdBu_r, 'extend': 'both'}
DEFAULT_Q['thestir']  = {'extend': 'both', 'cmap': plt.cm.BrBG}
DEFAULT_Q['thefil']  = {'extend': 'both', 'cmap': plt.cm.PRGn}
DEFAULT_Q['pv']  = {'scale': scale_pv, 'hook': hooks['pv']}
DEFAULT_Q['oro'] = {'scale': scale_oro_full, 'cmap': plt.cm.gist_earth, 'hook': hooks['oro']}
DEFAULT_Q['ow']  = {'scale': scale_ow_mean, 'extend': 'both'}
DEFAULT_Q['pvstir']  = {'scale': scale_pvstir_mean, 'extend': 'both'}
DEFAULT_Q['pvfil']  = {'scale': scale_pvfil_mean, 'extend': 'both', 'cmap': plt.cm.PRGn}
DEFAULT_Q['rsr']  = {'scale': scale_rsr_mean, 'extend': 'both'}
DEFAULT_Q['q'] = {'scale': scale_q, 'extend': 'max', 'cmap': cm.q()}
DEFAULT_Q['qfil'] = {'scale': scale_qfs, 'extend': 'both', 'cmap': plt.cm.RdBu}
DEFAULT_Q['qstir'] = {'scale': scale_qfs, 'extend': 'both', 'cmap': plt.cm.BrBG}


# #############################################################################
# 4. Making the settings easily available
#
class settings_dict(mutmap):
	_mutexes = {}

	def __init__(self, init={}, contourobj=None):
		for mutex_group in MUTEX_GROUPS:
			for key in mutex_group:
				self._mutexes[key] = copy(mutex_group)
				self._mutexes[key].remove(key)

		if contourobj:
			self.default = contourobj.default
		else: 
			self.default = None
		self.default_q = copy(init)
		self._ = init

		mutmap.__init__(self)

		return

	
	def __getitem__(self, key):
		if key not in self._ and self.default:
			return self.default[key]
		else: 	
			return self._[key]
	

	def __setitem__(self, key, value):
		if self.default and key not in self.default:
			raise KeyError, 'Cannot add new keys to the configuration'
		#elif key not in self:
		#	raise KeyError, 'Cannot add new keys to the configuration'

		if value != None:
			for mutex in self._mutexes.get(key, []):
				self._[mutex] = None
		self._[key] = value

		return


	def __delitem__(self, key):
		self.reset(key)

		return
	

	def __contains__(self, key):
		return key in self.keys()


	def __iter__(self):
		if self.default:
			for key in self.default:
				yield key
		else:
			for key in self._:
				yield key
	
	iterkeys = __iter__

	#def __nonzero__(self):
	#	return True


	def __eq__(self, other):
        	return sorted(self.iteritems()) == sorted(other.iteritems())



	def __len__(self):
		if self.default:
			return len(self.default)
		else:
			return len(self._)
	

	def __repr__(self):
		return dict(self.iteritems()).__repr__()

	
	def __reset_key(self, key):
		if key in self.default_q:
			self._[key] = self.default_q[key]
		else:
			del self._[key]

		return


	def iteritems(self):
		for key in self.iterkeys():
			yield key, self[key]
	

	#def items(self):
	#
	#	return


	def values(self):
		raise NotImplementedError, 'If you need it, implement it!'
	itervalues = values
	viewitems = values
	viewvalues = values
	

	#def get(self, key):
	#	if key in self._:
	#		return self._[key]
	#	else:
	#		return default


	def reset(self, key=None):
		if not self.default:
			raise TypeError, 'Reset not possible for default object!'

		if key:
			for mutex in self._mutexes.get(key, []):
				if mutex in self._:
					self.__reset_key(mutex)
			self.__reset_key(key)
		else:
			self._ = copy(self.default_q)

		return



class settings_contour(object):
	default = settings_dict(DEFAULT_CONTOUR_KWARGS)
	default.update(DEFAULT_KWARGS)
	default_q = DEFAULT_Q

	_overrides = {}

	def __init__(self):
		for q in Q:
			if q in self.default_q:
				self._overrides[q] = settings_dict(self.default_q[q], self)
			else:
				self._overrides[q] = settings_dict({}, self)

		return


	def __getattribute__(self, q):
		if q[0] == '_':
			return object.__getattribute__(self, q)
		elif q not in self._overrides:
			return object.__getattribute__(self, q)
		
		return self._overrides[q]


	def __setattr__(self, q, value):
		if q in self._overrides or q == 'default':
			raise AttributeError, 'The attributes cannot be overwritten'
		object.__setattr__(self, q, value)

		return
	

	def merge(self, q, **kwargs):
		rkwargs = dict(self.__getattribute__(q))
		for kwarg, argv in kwargs.items():
			rkwargs[kwarg] = argv

		return rkwargs


	def reset(self, q, key=None):
		self.__getattribute__(q).reset(key)

		return



class settings_contourf(settings_contour):
	default = settings_dict(DEFAULT_CONTOURF_KWARGS)
	default.update(DEFAULT_KWARGS)
	_overrides = {}
	


class settings(object):
	__default = {
		'q': Q,
		'bins': BINS_Q,
		'datapath': DATAPATH,
		'opath': OPATH,
		'ppath': PPATH,
		'file_std': FILE_STD,
		'file_stat': FILE_STAT,
		'file_mstat': FILE_MSTAT,
		'std_slice': STD_SLICE,
		'years': YEARS,
		'plevs': PLEVS,
		'ptlevs': PTLEVS,
		'pvlevs': PVLEVS,
		'contour': settings_contour(),
		'contourf': settings_contourf(),
	}

	def __init__(self):
		self.__current = deepcopy(self.__default)

		return


	def __getattribute__(self, key):
		if key[0] == '_' or key in ['reset', ]:
			return object.__getattribute__(self, key)

		return self.__current[key]


	def __setattr__(self, key, value):
		if key in ['_settings__default', '__setattr__']:
			raise AttributeError, 'The default values cannot be overwritten'
		elif key[0] == '_' or key in ['reset', ]:
			return object.__setattr__(self, key, value)
		self.__current[key] = value

		return


	def reset(self, key=None):
		if key and key in self.__current:
			self.__current[key] = copy(self.__default[key])
		else:
			self.__current = deepcopy(self.__default)

		return

conf = settings()



# #############################################################################
# 5. Clean-Up: Making the default settings only available through settings objects
# 
del Q, BINS_Q, DATAPATH, OPATH, PPATH, FILE_STD, FILE_STAT, FILE_MSTAT, STD_SLICE, YEARS, PLEVS, PTLEVS, PVLEVS
del DEFAULT_KWARGS, DEFAULT_CONTOUR_KWARGS, DEFAULT_CONTOURF_KWARGS, DEFAULT_Q, MUTEX_GROUPS


# that's it<|MERGE_RESOLUTION|>--- conflicted
+++ resolved
@@ -102,16 +102,10 @@
 
 # DEFAULT settings per quantity Q
 DEFAULT_Q = {}
-<<<<<<< HEAD
-DEFAULT_Q['defabs'] = {'cmap': _get_defabs_cm2(), 'extend': 'max', 'scale': scale_defabs, 'hook': hooks['defabs']}
+DEFAULT_Q['defabs'] = {'cmap': cm.defabs2(), 'extend': 'max', 'scale': scale_defabs, 'hook': hooks['defabs']}
 DEFAULT_Q['tdefabs_p']  = {'extend': 'both', 'cmap': plt.cm.PRGn}
-DEFAULT_Q['defang'] = {'cmap': _get_periodic_cm3(), 'scale': scale_defang, 'ticks': ticks_defang, 
-	'ticklabels': labls_defang}
-=======
-DEFAULT_Q['defabs'] = {'cmap': cm.defabs2(), 'extend': 'max', 'scale': scale_defabs, 'hook': hooks['defabs']}
 DEFAULT_Q['defang'] = {'cmap': cm.periodic3(), 'scale': scale_defang, 'ticks': ticks_defang, 
 	'ticklabels': labels_defang}
->>>>>>> ecf764de
 DEFAULT_Q['u']   = {'scale': scale_u_diff}
 DEFAULT_Q['Z']   = {'scale': scale_Z_diff}
 DEFAULT_Q['T']   = {'cmap': plt.cm.RdBu_r,' extend': 'both'}
