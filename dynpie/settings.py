--- conflicted
+++ resolved
@@ -109,19 +109,15 @@
 # #############################################################################
 # 4. Default settings
 #
-<<<<<<< HEAD
 Q = {'defabs': 'defabs', 'defang': 'defang', 'm': 'mont', 'p': 'pres', 'u': 'u', 'v': 'v', 'q': 'q', 'qstir': 'qfil',
 		'T': 't', 'Z': 'z', 'oro': 'oro', 'rsr': 'rsr', 'ow': 'ow', 'pv': 'pv', 'pvstir': 'pvstir', 'pvfil': 'pvfil'}
 _rose = [17,]
 _rose.extend(range(-18,18))
 BINS_Q = {'defang': np.array(_rose)*math.pi/36.0+math.pi/72.0, }
 
-DATAPATH = ['.', '/Data/gfi/share/Reanalyses/ERA_INTERIM/6HOURLY']
-=======
 Q = {'defabs': 'defabs', 'defang': 'defang', 'm': 'mont', 'p': 'pres', 'u': 'u', 'v': 'v', 
 		'T': 't', 'Z': 'z', 'oro': 'oro'}
 DATAPATH = ['.', '/Data/gfi/share/Reanalyses/ERA_INTERIM/6HOURLY', '/Data/gfi/users/csp001/share', ]
->>>>>>> 6f27752f
 OPATH    = '.'
 FILE_STD   = 'ei.ans.%d.%s.%s'
 FILE_STAT  = 'ei.ans.%d.%s.%s.stat'
