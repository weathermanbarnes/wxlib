--- conflicted
+++ resolved
@@ -95,15 +95,6 @@
 			self.dy = np.ones((self.ny, self.nx))*111111.111111
 			lat = self.f.variables[self.y][::]
 			lon = self.f.variables[self.x][::]
-<<<<<<< HEAD
-			for xidx in range(1,self.nx-1):
-				for yidx in range(self.ny):
-					self.dx[yidx,xidx] *= (lon[xidx+1]-lon[xidx-1])*math.cos(math.pi/180.0*lat[yidx])
-			if (self.cyclic_ew == True):
-				for yidx in range(self.ny):
-					self.dx[yidx,0] *= ((lon[1]-lon[self.nx-1])%360)*math.cos(math.pi/180.0*lat[yidx])
-					self.dx[yidx,self.nx-1] *= ((lon[0]-lon[self.nx-2])%360)*math.cos(math.pi/180.0*lat[yidx])
-=======
 			for xidx in range(self.nx):
 				for yidx in range(1,self.ny-1):
 					dlon = lon[(xidx+1)%self.nx]-lon[(xidx-1)%self.nx]
@@ -112,7 +103,6 @@
 					elif dlon < -180:
 						dlon += 360
 					self.dx[yidx,xidx] *= dlon*math.cos(math.pi/180.0*lat[yidx])
->>>>>>> 2e5cd79d
 			for yidx in range(1,self.ny-1):
 				self.dy[yidx,:] *= lat[yidx+1]-lat[yidx-1]
 			self.dy[ 0,:] *= 2.0*(lat[ 1]-lat[ 0])
